"""
Copyright (c) 2023, Amazon.com. All Rights Reserved
"""
import pytest
from nki_samples.reference.attention import flash_attn_bwd
from neuronxcc.nki import benchmark, baremetal, simulate_kernel
import neuronxcc.nki.language as nl
import numpy as np

xfail = pytest.mark.arch_specific_xfail


bench_func = benchmark(warmup=5, iters=10)(flash_attn_bwd)

def softmax(x: np.ndarray, dim: int, zero_max_mode=False,
            mixed_precision=False, return_max_reduce=False):
    max_value = np.amax(x, axis=dim, keepdims=True)
    max_value = np.maximum(0, max_value) if zero_max_mode else max_value
    exp = np.exp(x - max_value)
    if mixed_precision:
        reduce = np.add.reduce(exp.astype(np.float32), axis=dim, keepdims=True).astype(x.dtype)
    else:
        reduce = np.add.reduce(exp, axis=dim, keepdims=True)
    if return_max_reduce:
        return exp / reduce, -max_value, np.reciprocal(reduce)
    return exp / reduce

def softmax_dx(dy: np.ndarray, y: np.ndarray, dim: int, mixed_precision=False):
    # dx_i = (dy_i - sum(dy_k*y_k)) * y_i
    prod = dy * y
    if mixed_precision:
        reduce = np.add.reduce(prod.astype(np.float32), axis=dim, keepdims=True).astype(dy.dtype)
    else:
        reduce = np.add.reduce(prod, axis=dim, keepdims=True)
    subtract = dy - reduce
    return subtract * y

def cpu_attention_backward(q, k, v, dy, use_causal_mask=True, mixed_precision=True, sliding_window=-1, sinks=None):
  """
  Compute the attention backward with the softmax recomputation
  """
  def mixed_precision_matmul(a, b):
    input_dtype = a.dtype
    a, b = a.astype(np.float32), b.astype(np.float32)
    c = np.matmul(a, b)
    return c.astype(input_dtype)

  bs, nheads, d, seqlen = q.shape
  _, nheads_kv, _, _ = k.shape
  nheads_per_kv_head = nheads // nheads_kv

  # Expand key and value to match query heads
  k_expanded = np.repeat(k, nheads_per_kv_head, axis=1)
  v_expanded = np.repeat(v, nheads_per_kv_head, axis=1)

  # Compute golden output
  softmax_scale = 1.0 / (d ** 0.5)
  q_scaled = q * softmax_scale
  raw_score = mixed_precision_matmul(q_scaled.transpose(0, 1, 3, 2), k_expanded)

  if use_causal_mask:
    # raw_score has K seq in the most inner dim
    # we want to mask all elements where Q idx is smaller than K idx with -inf
    # this maps to the upper triangle of the final two axes
    for i in range(raw_score.shape[0]):
      for j in range(raw_score.shape[1]):
        # -inf triggers invalid input error in softmax implementation, use a small negative instead
        # k=1 to exclude the diagonal, because each token can still attend to itself
        raw_score[i, j][np.triu_indices_from(raw_score[i, j], k=1)] = -9984.0
    
        if sliding_window > 0:
           q_pos = np.arange(raw_score.shape[2])[:, None]
           k_pos = np.arange(raw_score.shape[3])[None, :]
           sliding_window_mask = k_pos < (q_pos - sliding_window + 1)
           raw_score[i, j][sliding_window_mask] = -9984.0

  # Add sink tokens to the raw_score along the innermost dimension
  if sinks is not None:
    bs, nheads, seq_q, seq_k = raw_score.shape
    sinks_expanded = np.broadcast_to(sinks.reshape(bs, nheads, 1, 1), (bs, nheads, seq_q, 1))
    combined_logits = np.concatenate([raw_score, sinks_expanded], axis=-1)
  else:
    combined_logits = raw_score
  
  norm_score_combined, cached_negative_max, cached_sum_reciprocal = \
    softmax(combined_logits, dim=-1, mixed_precision=mixed_precision, return_max_reduce=True)
    
  # Drop sink probabilities if sinks were added, keep only attention scores
  if sinks is not None:
    norm_score = norm_score_combined[..., :-1]  # Remove last dimension (sink)
  else:
    norm_score = norm_score_combined
    
  # Calculate dv = (dL/dy) @ softmax_y
  dv_golden = mixed_precision_matmul(dy, norm_score)

  # Calculate softmax_dy = (dL/dy)^T @ V
  softmax_dy = mixed_precision_matmul(dy.transpose(0, 1, 3, 2), v_expanded)

<<<<<<< HEAD
  # Calculate dv = (dL/dy) @ softmax_y
  dv_expanded = mixed_precision_matmul(dy, norm_score)
  dv_reshaped = dv_expanded.reshape(bs, nheads_kv, nheads_per_kv_head, d, seqlen)
  dv_golden = np.sum(dv_reshaped, axis=2)

  # Calculate softmax_dx
  softmax_dx_golden = softmax_dx(softmax_dy, norm_score, dim=-1, mixed_precision=mixed_precision)
=======
  if sinks is not None:
    # Combine gradients: softmax_dy for attention, zeros for sinks
    combined_dy = np.concatenate([softmax_dy, np.zeros_like(norm_score_combined[..., -1:])], axis=-1)
    combined_dx = softmax_dx(combined_dy, norm_score_combined, dim=-1, mixed_precision=mixed_precision)
    softmax_dx_golden = combined_dx[..., :-1]  # Extract attention gradients
    dsinks_golden = np.sum(combined_dx[..., -1:], axis=(2, 3))  # Extract and sum sink gradients
  else:
    softmax_dx_golden = softmax_dx(softmax_dy, norm_score, dim=-1, mixed_precision=mixed_precision)
    dsinks_golden = None
>>>>>>> 1b9dd626

  # Calculate dq
  dq_golden = mixed_precision_matmul(k_expanded, softmax_dx_golden.transpose(0, 1, 3, 2)) * softmax_scale

  # Calculate dk
  dk_expanded = mixed_precision_matmul(q_scaled, softmax_dx_golden)
  dk_reshaped = dk_expanded.reshape(bs, nheads_kv, nheads_per_kv_head, d, seqlen)
  dk_golden = np.sum(dk_reshaped, axis=2)

  # Calculate output projection
  o_proj = np.matmul(norm_score, v_expanded.transpose(0, 1, 3, 2)).transpose(0, 1, 3, 2)

  # Calculate 
  return dq_golden, dk_golden, dv_golden, cached_negative_max, cached_sum_reciprocal, o_proj, dsinks_golden

class TestAttention:

    @xfail # P167481231
    @pytest.mark.parametrize("bs, nheads, seqlen, d, dtype, latency", [
        [1, 4, 32*1024, 128, nl.bfloat16, 117000],
    ])
    @pytest.mark.parametrize("sinks", [False, True])
    def test_flash_attn_bwd_perf(self, bs, nheads, seqlen, d, dtype, latency, sinks):
        q = (np.random.random_sample([bs, nheads, d, seqlen]) - 0.5) * 2
        k = (np.random.random_sample([bs, nheads, d, seqlen]) - 0.5) * 2
        v = (np.random.random_sample([bs, nheads, d, seqlen]) - 0.5) * 2
        dy = (np.random.random_sample([bs, nheads, d, seqlen]) - 0.5) * 2
        o_proj = (np.random.random_sample([bs, nheads, d, seqlen]) - 0.5) * 2
        lse = np.random.random_sample([bs, nheads, nl.tile_size.pmax, seqlen // nl.tile_size.pmax]).astype(np.float32)
        seed = None
        sinks_tensor = np.random.randn(bs, nheads).astype(dtype) if sinks else None

        q = nl.static_cast(q, dtype)
        k = nl.static_cast(k, dtype)
        v = nl.static_cast(v, dtype)
        o_proj = nl.static_cast(o_proj, dtype)
        dy = nl.static_cast(dy, dtype)  

        bench_func_ = bench_func[bs, nheads]
        bench_func_(q, k, v, o_proj, dy, lse, seed,
                    use_causal_mask=True, mixed_precision=True, sinks=sinks_tensor)
        latency_res = bench_func_.benchmark_result.nc_latency
        p99 = latency_res.get_latency_percentile(50)
        assert p99 <= latency

    @pytest.mark.simulation
    @pytest.mark.parametrize("bs, nheads, nheads_kv, seqlen, d, dtype", [
        [1, 4, 4, 4096, 128, np.float32],
        [1, 4, 1, 4096, 128, np.float32],
        [1, 8, 2, 4096, 128, np.float32],
        [1, 8, 2, 8192, 128, np.float32],
    ])
    @pytest.mark.parametrize("sliding_window", [-1, 128])
<<<<<<< HEAD
    def test_flash_attn_bwd_numerical(self, simulation_only, bs, nheads, nheads_kv, seqlen, d, dtype, sliding_window):
=======
    @pytest.mark.parametrize("sinks", [False, True])
    def test_flash_attn_bwd_numerical(self, simulation_only, bs, nheads, seqlen, d, dtype, sliding_window, sinks):
>>>>>>> 1b9dd626
        q = (np.random.random_sample([bs, nheads, d, seqlen]) - 0.5) * 2
        k = (np.random.random_sample([bs, nheads_kv, d, seqlen]) - 0.5) * 2
        v = (np.random.random_sample([bs, nheads_kv, d, seqlen]) - 0.5) * 2
        dy = (np.random.random_sample([bs, nheads, d, seqlen]) - 0.5) * 2
        q = nl.static_cast(q, dtype)
        k = nl.static_cast(k, dtype)
        v = nl.static_cast(v, dtype)
        dy = nl.static_cast(dy, dtype)
        seed = None
        sinks_tensor = np.random.randn(bs, nheads).astype(dtype) if sinks else None

        dq_golden, dk_golden, dv_golden, cached_negative_max, cached_sum_reciprocal, o_proj, dsinks_golden = \
          cpu_attention_backward(q, k, v, dy, use_causal_mask=True, sliding_window=sliding_window, sinks=sinks_tensor)
        cached_negative_max = cached_negative_max.reshape(bs, nheads, seqlen // nl.tile_size.pmax,
                                                          nl.tile_size.pmax).transpose(0, 1, 3, 2)
        cached_sum_reciprocal = cached_sum_reciprocal.reshape(bs, nheads, seqlen // nl.tile_size.pmax,
                                                              nl.tile_size.pmax).transpose(0, 1, 3, 2)
        lse = -1.0 * (cached_negative_max + np.log(cached_sum_reciprocal))

        numeric_func = baremetal(flash_attn_bwd)
        if simulation_only:
<<<<<<< HEAD
           out_dq, out_dk, out_dv = simulate_kernel(numeric_func[bs, nheads_kv], q, k, v, o_proj, dy, lse, seed,
=======
           kernel_outputs = simulate_kernel(numeric_func[bs, nheads], q, k, v, o_proj, dy, lse, seed,
>>>>>>> 1b9dd626
                                                          use_causal_mask=True,
                                                          mixed_precision=True,
                                                          sliding_window=sliding_window, sinks=sinks_tensor)
        else:
<<<<<<< HEAD
          out_dq, out_dk, out_dv = numeric_func[bs, nheads_kv](q, k, v, o_proj, dy, lse, seed,
=======
          kernel_outputs = numeric_func[bs, nheads](q, k, v, o_proj, dy, lse, seed,
>>>>>>> 1b9dd626
                                                          use_causal_mask=True,
                                                          mixed_precision=True,
                                                          sliding_window=sliding_window, sinks=sinks_tensor)
        if sinks_tensor is not None:
            if len(kernel_outputs) == 4:
                out_dq, out_dk, out_dv, dsinks = kernel_outputs
                assert np.allclose(dsinks, dsinks_golden, atol=1e-2)
            else:
                out_dq, out_dk, out_dv = kernel_outputs
        else:
            out_dq, out_dk, out_dv = kernel_outputs

        assert np.allclose(out_dq, dq_golden, atol=1e-2)
        assert np.allclose(out_dk, dk_golden, atol=1e-2)
        assert np.allclose(out_dv, dv_golden, atol=1e-2)<|MERGE_RESOLUTION|>--- conflicted
+++ resolved
@@ -90,22 +90,10 @@
     norm_score = norm_score_combined[..., :-1]  # Remove last dimension (sink)
   else:
     norm_score = norm_score_combined
-    
-  # Calculate dv = (dL/dy) @ softmax_y
-  dv_golden = mixed_precision_matmul(dy, norm_score)
 
   # Calculate softmax_dy = (dL/dy)^T @ V
   softmax_dy = mixed_precision_matmul(dy.transpose(0, 1, 3, 2), v_expanded)
 
-<<<<<<< HEAD
-  # Calculate dv = (dL/dy) @ softmax_y
-  dv_expanded = mixed_precision_matmul(dy, norm_score)
-  dv_reshaped = dv_expanded.reshape(bs, nheads_kv, nheads_per_kv_head, d, seqlen)
-  dv_golden = np.sum(dv_reshaped, axis=2)
-
-  # Calculate softmax_dx
-  softmax_dx_golden = softmax_dx(softmax_dy, norm_score, dim=-1, mixed_precision=mixed_precision)
-=======
   if sinks is not None:
     # Combine gradients: softmax_dy for attention, zeros for sinks
     combined_dy = np.concatenate([softmax_dy, np.zeros_like(norm_score_combined[..., -1:])], axis=-1)
@@ -115,7 +103,11 @@
   else:
     softmax_dx_golden = softmax_dx(softmax_dy, norm_score, dim=-1, mixed_precision=mixed_precision)
     dsinks_golden = None
->>>>>>> 1b9dd626
+
+  # Calculate dv = (dL/dy) @ softmax_y
+  dv_expanded = mixed_precision_matmul(dy, norm_score)
+  dv_reshaped = dv_expanded.reshape(bs, nheads_kv, nheads_per_kv_head, d, seqlen)
+  dv_golden = np.sum(dv_reshaped, axis=2)
 
   # Calculate dq
   dq_golden = mixed_precision_matmul(k_expanded, softmax_dx_golden.transpose(0, 1, 3, 2)) * softmax_scale
@@ -169,12 +161,8 @@
         [1, 8, 2, 8192, 128, np.float32],
     ])
     @pytest.mark.parametrize("sliding_window", [-1, 128])
-<<<<<<< HEAD
-    def test_flash_attn_bwd_numerical(self, simulation_only, bs, nheads, nheads_kv, seqlen, d, dtype, sliding_window):
-=======
     @pytest.mark.parametrize("sinks", [False, True])
-    def test_flash_attn_bwd_numerical(self, simulation_only, bs, nheads, seqlen, d, dtype, sliding_window, sinks):
->>>>>>> 1b9dd626
+    def test_flash_attn_bwd_numerical(self, simulation_only, bs, nheads, nheads_kv, seqlen, d, dtype, sliding_window, sinks):
         q = (np.random.random_sample([bs, nheads, d, seqlen]) - 0.5) * 2
         k = (np.random.random_sample([bs, nheads_kv, d, seqlen]) - 0.5) * 2
         v = (np.random.random_sample([bs, nheads_kv, d, seqlen]) - 0.5) * 2
@@ -196,20 +184,12 @@
 
         numeric_func = baremetal(flash_attn_bwd)
         if simulation_only:
-<<<<<<< HEAD
-           out_dq, out_dk, out_dv = simulate_kernel(numeric_func[bs, nheads_kv], q, k, v, o_proj, dy, lse, seed,
-=======
-           kernel_outputs = simulate_kernel(numeric_func[bs, nheads], q, k, v, o_proj, dy, lse, seed,
->>>>>>> 1b9dd626
+          kernel_outputs = simulate_kernel(numeric_func[bs, nheads_kv], q, k, v, o_proj, dy, lse, seed,
                                                           use_causal_mask=True,
                                                           mixed_precision=True,
                                                           sliding_window=sliding_window, sinks=sinks_tensor)
         else:
-<<<<<<< HEAD
-          out_dq, out_dk, out_dv = numeric_func[bs, nheads_kv](q, k, v, o_proj, dy, lse, seed,
-=======
-          kernel_outputs = numeric_func[bs, nheads](q, k, v, o_proj, dy, lse, seed,
->>>>>>> 1b9dd626
+          kernel_outputs = numeric_func[bs, nheads_kv](q, k, v, o_proj, dy, lse, seed,
                                                           use_causal_mask=True,
                                                           mixed_precision=True,
                                                           sliding_window=sliding_window, sinks=sinks_tensor)
