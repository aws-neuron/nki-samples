--- conflicted
+++ resolved
@@ -528,11 +528,8 @@
   mixed_precision=False,
   dropout_p=0.0,
   softmax_scale=None,
-<<<<<<< HEAD
+  sliding_window=-1,
   sinks=None
-=======
-  sliding_window=-1,
->>>>>>> 5f81c83d
 ):
   """
   Flash attention backward kernel. Compute the backward gradients.
@@ -605,7 +602,8 @@
                           buffer=nl.shared_hbm)
   out_dv_ref = nl.ndarray((bs, nheads, d_head, seqlen_k), dtype=q_ref.dtype,
                           buffer=nl.shared_hbm)
-  out_dsinks_ref = nl.ndarray((bs, nheads), dtype=mixed_dtype, 
+  if sinks is not None:
+    out_dsinks_ref = nl.ndarray((bs, nheads), dtype=mixed_dtype, 
                           buffer=nl.shared_hbm)
 
   # FIXME: Add masking for different seqlen values.
@@ -703,41 +701,6 @@
       dy_local = nl.zeros((d_head_n_tiles, par_dim(d_head_tile_size), q_seq_tile_size), dtype=kernel_dtype)
       q_local = nl.zeros((d_head_n_tiles, par_dim(d_head_tile_size), q_seq_tile_size), dtype=kernel_dtype)
 
-<<<<<<< HEAD
-      load_dy_q(dy_ref_hbm_tile = dy_ref[batch_id, head_id],
-                q_ref_hbm_tile = q_ref[batch_id, head_id],
-                dy_local=dy_local, q_local=q_local, d_head_n_tiles=d_head_n_tiles,
-                d_head_tile_size=d_head_tile_size, i_q_seq_tile=i_q_seq_tile,
-                q_seq_tile_size=q_seq_tile_size, softmax_scale=softmax_scale)
-
-      logit_bias_tile = None
-      if logit_bias_ref is not None:
-        i_q_seq_dslice = nl.ds(i_q_seq_tile * q_seq_tile_size, q_seq_tile_size)
-        logit_bias_tile = nl.ndarray((par_dim(q_seq_tile_size), k_seq_tile_size),
-                                     buffer=nl.sbuf, dtype=kernel_dtype)
-        logit_bias_tile[:, :] = nl.load(
-          logit_bias_ref[0, 0, i_q_seq_dslice, i_k_seq_dslice])
-      
-      sink_sigma = None
-      if sinks is not None:
-        sink_sigma = nl.load(sinks[batch_id, head_id], dtype=mixed_dtype)
-
-      _flash_attn_bwd_core(
-        q_local=q_local, k_local=k_local, transposed_k_local=transposed_k_local,
-        v_local=v_local, dy_local=dy_local,
-        dk_psum=dk_psum, dv_psum=dv_psum, dq_local_reduced=dq_local_reduced,
-        softmax_exp_bias=softmax_exp_bias, dy_o_sum=dy_o_sum,
-        local_i_q_seq_tile=i_q_seq_tile, local_i_k_seq_tile=i_k_seq_tile,
-        seqlen_q=seqlen_q, seqlen_k=seqlen_k, d_head=d_head, nheads=nheads,
-        use_causal_mask=use_causal_mask,
-        kernel_dtype=kernel_dtype, mixed_dtype=mixed_dtype,
-        softmax_scale=softmax_scale,
-        seed_local=seed_local, dropout_p=dropout_p, dropout_p_local=dropout_p_local,
-        logit_bias_tile=logit_bias_tile,
-        sink_sigma=sink_sigma,
-        dsinks_rows_acc=dsinks_rows_acc
-      )
-=======
       # Tile-level early exit: Skip tiles where no query token can attend to any key token.
       if use_causal_mask:
         # Causal: max query position >= min key position
@@ -768,6 +731,10 @@
                                        buffer=nl.sbuf, dtype=kernel_dtype)
           logit_bias_tile[:, :] = nl.load(
             logit_bias_ref[0, 0, i_q_seq_dslice, i_k_seq_dslice])
+      
+        sink_sigma = None
+        if sinks is not None:
+          sink_sigma = nl.load(sinks[batch_id, head_id], dtype=mixed_dtype)
 
         _flash_attn_bwd_core(
           q_local=q_local, k_local=k_local, transposed_k_local=transposed_k_local,
@@ -782,8 +749,9 @@
           seed_local=seed_local, dropout_p=dropout_p, dropout_p_local=dropout_p_local,
           logit_bias_tile=logit_bias_tile,
           sliding_window=sliding_window,
-        )
->>>>>>> 5f81c83d
+          sink_sigma=sink_sigma,
+          dsinks_rows_acc=dsinks_rows_acc
+          )
 
     # Write dK, dV
     store_dk_dv(out_dk_ref_hbm_tile=out_dk_ref[batch_id, head_id],
@@ -899,12 +867,9 @@
   softmax_scale,
   seed_local, dropout_p, dropout_p_local,
   logit_bias_tile=None,
-<<<<<<< HEAD
+  sliding_window=-1,
   sink_sigma=None,
   dsinks_rows_acc=None):
-=======
-  sliding_window=-1):
->>>>>>> 5f81c83d
   """
   The flash backward core function to calculate the gradients of Q, K and V
   of the given tiles. The result will be accumulated into the dk, dv, dq psum
@@ -1043,7 +1008,8 @@
   # Step 4 Calculate the softmax backward gradients dL/dx, where y=softmax(x)
   # dL/dx = y * (dL/dy - rowsum(dO_O)), where y = softmax(x)
   #####################################################################
-  row_dot = nisa.tensor_reduce(np.add, nl.multiply(softmax_dy, softmax_y), axis=(1,), dtype=mixed_dtype)
+  if have_sink:
+    row_dot = nisa.tensor_reduce(np.add, nl.multiply(softmax_dy, softmax_y), axis=(1,), dtype=mixed_dtype)
   softmax_dx_local = nl.ndarray((par_dim(q_seq_tile_size), k_seq_tile_size), dtype=kernel_dtype, buffer=nl.sbuf)
   softmax_dx_local[:, :] = \
     nisa.scalar_tensor_tensor(data=softmax_dy[:, :],
@@ -1054,7 +1020,7 @@
                               mask=mask)
   
   # sink gradient rows: dZ_sink = -(row_dot) * p_sink
-  if have_sink and (dsinks_rows_acc is not None):
+  if have_sink:
     dZ_sink = nl.multiply(nl.multiply(row_dot, -1.0, mask=mask), p_sink, mask=mask)  # [par_dim(q), 1]
     dZ_sink_rows = nisa.tensor_reduce(np.add, data=dZ_sink, axis=(1,), dtype=mixed_dtype)  # [par_dim(q)]
     dsinks_rows_acc[:, local_i_q_seq_tile] = nl.loop_reduce(
