"""
Copyright (c) 2023, Amazon.com. All Rights Reserved

kernels - Builtin high performance attention kernels

"""
import numpy as np

import neuronxcc.nki.isa as nisa
import neuronxcc.nki.language as nl
from neuronxcc import nki

from neuronxcc.nki.language import par_dim
from dataclasses import dataclass
from functools import reduce as functools_reduce
from operator import mul as operator_mul


def n_elts(shape):
  return functools_reduce(operator_mul, shape, 1)


def linearize(shape, indices):
  return sum(i * (n_elts(shape[dim + 1:]))
             for dim, i in enumerate(indices))


def div_ceil(n, d):
  return (n + d - 1) // d


@dataclass(frozen=True)
class FlashConfig:
  """
    Config class for flash attention with default values
  """
  seq_tile_size:int = 2048
  attn_core_tile_size:int = 256
  training:bool = True
  should_transpose_v:bool = False
  lse_dtype: str = ""


@nki.jit(mode='trace')
def transpose_p_local(p_local_transposed, p_local, LARGE_TILE_SZ, use_dma_transpose=False):
  for i in nl.affine_range(LARGE_TILE_SZ // 512):
    # Temporarily disable use_dma_tranpose by default until we stablized it
    if use_dma_transpose and nisa.get_nc_version() >= nisa.nc_version.gen3:
      p_local_t_tmp = nl.ndarray((par_dim(128), 512), buffer=nl.sbuf, dtype=p_local.dtype)
    else:
      p_local_t_tmp = nl.ndarray((par_dim(128), 512), buffer=nl.psum, dtype=np.float32)

    for j in nl.affine_range(512 // 128):
      j_128_slice = nl.ds(j * 128, 128)
      i_j_128_slice = nl.ds(i * 512 + j * 128, 128)

      if use_dma_transpose and nisa.get_nc_version() >= nisa.nc_version.gen3:
        p_local_t_tmp[:, j_128_slice] = nisa.dma_transpose(
          p_local[:, i_j_128_slice])
      else:
        p_local_t_tmp[:, j_128_slice] = nisa.nc_transpose(
          p_local[:, i_j_128_slice])

    p_local_transposed[:, nl.ds(i * 512, 512)] = nl.copy(
      p_local_t_tmp, dtype=p_local_transposed.dtype)


@nki.jit(mode='trace')
def dropout_p_local(p_local, dropout_p, dropout_p_tensor, seed_tensor,
                    seed_offset_base, k_r_i, REDUCTION_TILE):
  B_F_SIZE = 512
  for k_d_i in nl.sequential_range(REDUCTION_TILE // B_F_SIZE):
    p_local_f_slice = nl.ds(k_r_i * REDUCTION_TILE + k_d_i * B_F_SIZE, B_F_SIZE)

    offset = k_d_i + seed_offset_base
    offset_seed = nl.add(seed_tensor, offset, dtype=nl.int32)
    nl.random_seed(seed=offset_seed)
    softmax_dropout = nl.dropout(p_local[:, p_local_f_slice],
                                 rate=dropout_p_tensor[:, 0])
    p_local[:, p_local_f_slice] = nl.multiply(
      softmax_dropout, 1 / (1 - dropout_p))


@nki.jit(mode='trace')
def _flash_attention_core(q_local_tile, k, v,
                          q_h_per_k_h, seqlen_q, nheads,
                          o_buffer, l_buffer, m_buffer,
                          batch_id, head_id, gqa_head_idx, q_tile_idx,
                          local_k_large_tile_idx,
                          kernel_dtype, acc_type,
                          flash_config: FlashConfig,
                          use_causal_mask, sliding_window,
                          B_P_SIZE=128, B_F_SIZE=512, B_D_SIZE=128,
                          dropout_p=0.0, dropout_p_tensor=None, seed_tensor=None,
                          logit_bias_tile=None):
  """
  The flash attention core function to calcualte self attention between a tile of q and a block of K and V.
  The q_local_tile has (B_P_SIZE, B_F_SIZE), which is loaded into the SBUF already. The block size of K and V
  is defined in the seq_tile_size of the flash_config. The results are stored in the following three buffers
  o_buffer: (B_P_SIZE, d)
  l_buffer: (B_P_SIZE, 1)
  m_buffer: (B_P_SIZE, 1)
  """
  NEG_INFINITY = nl.fp32.min
  LARGE_TILE_SZ = flash_config.seq_tile_size
  num_k_tile_per_large_tile = LARGE_TILE_SZ // B_F_SIZE
  seqlen_k = k.shape[-1]
  seq_q_num_tiles = seqlen_q // B_P_SIZE
  seq_k_num_tiles = seqlen_k // B_F_SIZE

  qk_res_buf = nl.ndarray((par_dim(B_P_SIZE), LARGE_TILE_SZ), buffer=nl.sbuf, dtype=acc_type)
  max_local = nl.ndarray((par_dim(B_P_SIZE), num_k_tile_per_large_tile), dtype=acc_type)

  for k_i in nl.affine_range(num_k_tile_per_large_tile):
    k_i_b_f_slice = nl.ds(k_i * B_F_SIZE, B_F_SIZE)

    qk_psum = nl.ndarray((par_dim(B_P_SIZE), B_F_SIZE),
                        dtype=np.float32, buffer=nl.psum)  # (128, 512)
    if use_causal_mask:
      multiplication_required_selection = q_tile_idx * B_P_SIZE >= local_k_large_tile_idx * LARGE_TILE_SZ + k_i * B_F_SIZE
    else:
      multiplication_required_selection = True

    if multiplication_required_selection:
      qk_psum[:, :] = nl.matmul(q_local_tile, k[:, k_i_b_f_slice], transpose_x=True) # (p(128), 512)
    else:
      qk_psum[:, :] = 0

    if use_causal_mask:
      left_diagonal_selection = q_tile_idx * B_P_SIZE >= local_k_large_tile_idx * LARGE_TILE_SZ + (k_i + 1) * B_F_SIZE
      diagonal_and_right_selection = (q_tile_idx * B_P_SIZE < local_k_large_tile_idx * LARGE_TILE_SZ + (k_i + 1) * B_F_SIZE)
      right_diagonal_selection = ((q_tile_idx + 1) * B_P_SIZE <= local_k_large_tile_idx * LARGE_TILE_SZ + k_i * B_F_SIZE)
      diagonal_and_left_selection = ((q_tile_idx + 1) * B_P_SIZE > local_k_large_tile_idx * LARGE_TILE_SZ + k_i * B_F_SIZE)
      diagonal = ((q_tile_idx * B_P_SIZE < local_k_large_tile_idx * LARGE_TILE_SZ + (k_i + 1) * B_F_SIZE) &
                  ((q_tile_idx + 1) * B_P_SIZE > local_k_large_tile_idx * LARGE_TILE_SZ + k_i * B_F_SIZE))

      i_q_p, i_q_f = nl.mgrid[0:B_P_SIZE, 0:B_F_SIZE]
      q_pos = q_tile_idx * B_P_SIZE + i_q_p
      k_pos = local_k_large_tile_idx * LARGE_TILE_SZ + k_i * B_F_SIZE + i_q_f
      pred_causal = q_pos >= k_pos  # causal mask
      pred_sliding = k_pos > q_pos - sliding_window  # sliding window mask

      qk_select_tmp = nl.ndarray(qk_psum.shape, dtype=qk_psum.dtype, buffer=nl.sbuf)

      if logit_bias_tile is not None:
        if right_diagonal_selection:
          qk_select_tmp[...] = qk_psum

          # For tiles to the right of the diagonal, do affine_select.
          qk_res_buf[:, k_i_b_f_slice] = nisa.affine_select(
              pred=pred_causal,
              on_true_tile=qk_select_tmp, on_false_value=NEG_INFINITY, dtype=acc_type)

        # For tiles on the diagonal, add logit bias and need to do affine_select.
        intermediate = \
            nl.add(qk_psum, logit_bias_tile[:, k_i_b_f_slice],
                   dtype=acc_type, mask=diagonal)
        qk_res_buf[:, k_i_b_f_slice] = nisa.affine_select(
            pred=pred_causal,
            on_true_tile=intermediate, on_false_value=NEG_INFINITY, dtype=acc_type,
            mask=diagonal)

        # For tiles on the left of the diagonal, add logit bias.
        qk_res_buf[:, k_i_b_f_slice] = \
            nl.add(qk_psum, logit_bias_tile[:, k_i_b_f_slice],
                   dtype=acc_type, mask=left_diagonal_selection)

        if sliding_window > 0:  # Apply sliding window mask
          qk_res_buf[:, k_i_b_f_slice] = nisa.affine_select(
              pred=pred_sliding,
              on_true_tile=intermediate, on_false_value=NEG_INFINITY, dtype=acc_type,
              mask=left_diagonal_selection) 
      else:
        # Apply causal mask
        qk_res_buf[:, k_i_b_f_slice] = nisa.affine_select(pred=pred_causal, 
                                                          on_true_tile=qk_psum, 
                                                          on_false_value=NEG_INFINITY,
                                                          dtype=acc_type)
        if sliding_window > 0:  # Apply sliding window mask
          qk_res_buf[:, k_i_b_f_slice] = nisa.affine_select(pred=pred_sliding, 
                                                            on_true_tile=qk_res_buf[:, k_i_b_f_slice], 
                                                            on_false_value=NEG_INFINITY, 
                                                            dtype=acc_type,
                                                            mask=diagonal_and_left_selection)
    else:
      if logit_bias_tile is not None:
        # Simply add logit bias which copies back to sbuf at the same time
        qk_res_buf[:, k_i_b_f_slice] = \
            nl.add(qk_psum, logit_bias_tile[:, k_i_b_f_slice], dtype=acc_type)
      else:
        # Simply send psum result back to sbuf
        qk_res_buf[:, k_i_b_f_slice] = nl.copy(qk_psum, dtype=acc_type)

    # Calculate max of the current tile
    max_local[:, k_i] = nisa.tensor_reduce(
      np.max, qk_res_buf[:, k_i_b_f_slice], axis=(1,), dtype=acc_type,
      negate=False)

  max_ = nisa.tensor_reduce(np.max, max_local[:, :], axis=(1, ),
                            dtype=acc_type, negate=False)

  o_previous_scaled = nl.ndarray((par_dim(B_P_SIZE), B_D_SIZE), dtype=o_buffer.dtype)

  m_previous = nl.copy(m_buffer[:, 0])
  m_buffer[:, 0] = nl.maximum(m_previous, max_) # (128,1)

  m_current = m_buffer[:, 0]
  # Compute scaling factor
  alpha = nisa.activation(np.exp, m_current, bias=m_previous, scale=-1.0)
  o_previous_scaled[...] = nl.multiply(o_buffer[:, :], alpha)

  p_local = nl.ndarray((par_dim(B_P_SIZE), LARGE_TILE_SZ), dtype=kernel_dtype)
  REDUCTION_TILE = min(2048, LARGE_TILE_SZ // 2)

  p_partial_sum = nl.ndarray((par_dim(B_P_SIZE), LARGE_TILE_SZ // REDUCTION_TILE), dtype=acc_type)

  for k_r_i in nl.affine_range(LARGE_TILE_SZ // REDUCTION_TILE):
    k_r_i_reduce_slice = nl.ds(k_r_i * REDUCTION_TILE, REDUCTION_TILE)
    # compute exp(qk-max)
    # Compute partial row-tile sum of exp(qk-max))
    # FIXME: Use activation accumulate to accumulate over k_r_i loop?
    p_local[:, k_r_i_reduce_slice] = \
      nisa.activation_reduce(np.exp, qk_res_buf[:, k_r_i_reduce_slice],
                              bias=-1 * m_current, scale=1.0,
                              reduce_op=nl.add, reduce_res=p_partial_sum[:, k_r_i],
                              dtype=kernel_dtype)

    # dropout
    if dropout_p > 0.0:
      seed_offset_base = k_r_i * (REDUCTION_TILE // B_F_SIZE) \
                         + local_k_large_tile_idx * (LARGE_TILE_SZ // B_F_SIZE) \
                         + q_tile_idx * seq_k_num_tiles \
                         + (head_id * q_h_per_k_h + gqa_head_idx) * seq_k_num_tiles * seq_q_num_tiles \
                         + batch_id * nheads * seq_k_num_tiles * seq_q_num_tiles

      dropout_p_local(p_local=p_local, dropout_p=dropout_p,
                      dropout_p_tensor=dropout_p_tensor, seed_tensor=seed_tensor,
                      seed_offset_base=seed_offset_base, k_r_i=k_r_i,
                      REDUCTION_TILE=REDUCTION_TILE)

  ps = nl.sum(p_partial_sum, axis=1, dtype=acc_type)

  p_local_transposed = nl.ndarray((par_dim(B_P_SIZE), LARGE_TILE_SZ), dtype=kernel_dtype)
  transpose_p_local(p_local_transposed=p_local_transposed, p_local=p_local,
                    LARGE_TILE_SZ=LARGE_TILE_SZ)

  pv_psum = nl.zeros((par_dim(B_P_SIZE), B_D_SIZE), dtype=np.float32,
                     buffer=nl.psum, lazy_initialization=True)
  for k_i in nl.affine_range(LARGE_TILE_SZ // B_P_SIZE):
    pv_psum[:, :] += nl.matmul(p_local_transposed[:, nl.ds(k_i * B_P_SIZE, B_P_SIZE)],
                               v[k_i, :, :], transpose_x=True) # (128, 128) (p(Br), d)

  o_buffer[:, :] = nl.add(o_previous_scaled, pv_psum)

  exp = nisa.activation(nl.exp, m_current, bias=l_buffer[:, 0], scale=-1.0)
  l_buffer[:, 0] = nl.add(m_current, nisa.activation(nl.log, exp, bias=ps))


@nki.jit(mode='trace')
def load_v_tile(v_hbm_tile, cur_v_tile, j, v_i, config):
  LARGE_TILE_SZ = config.seq_tile_size
  B_P_SIZE = 128

  if not config.should_transpose_v:
    cur_v_tile[v_i, :, :] = nl.load(
      v_hbm_tile[nl.ds(j * LARGE_TILE_SZ + B_P_SIZE * v_i, B_P_SIZE), :],
      dtype=cur_v_tile.dtype)
    return

  if nisa.get_nc_version() >= nisa.nc_version.gen3:
    cur_v_tile_transposed = nisa.dma_transpose(
      v_hbm_tile[:, nl.ds(j * LARGE_TILE_SZ + B_P_SIZE * v_i, B_P_SIZE)])
    cur_v_tile[v_i, :, :] = nisa.tensor_copy(cur_v_tile_transposed,
                                             dtype=cur_v_tile.dtype)
    return

  cur_v_tile[v_i, :, :] = nl.load_transpose2d(
    v_hbm_tile[:, nl.ds(j * LARGE_TILE_SZ + B_P_SIZE * v_i, B_P_SIZE)],
    dtype=cur_v_tile.dtype)



@nki.jit
def flash_fwd(q, k, v, seed, logit_bias=None,
              softmax_scale=None,
              use_causal_mask=True,
              sliding_window=-1,
              mixed_precision=True,
              dropout_p=0.0, config=None):
  """
  Flash Attention Forward kernel

  IO tensor layouts:
    - q: shape   (bs, n_heads, d, seq_q)
    - k: shape   (bs, nk_heads, d, seq_k)
    - v: shape   (bs, nv_heads, d, seq_v) if config.should_transpose_v  else (bs, nv_heads, seq_v, d)
    - seed: shape (1,)
    - logit_bias: shape (bs, n_heads, seq_q, seq_k)
    - o: shape (bs, n_heads, seq_q, d)
    - lse: shape (bs, n_heads, nl.tile_size.pmax, seq // nl.tile_size.pmax) if training else None
    - This kernel requires seq_k == seq_v

  IO tensor dtypes:
    - This kernel assumes all IO tensors have the same dtype
    - If mixed_precision is True, then all Tensor Engine operation will be performed in
      bfloat16 and accumulation will be performed in float32. Otherwise the intermediates
      will be in the same type as the inputs.

  Compile-time Constants:
    - softmax_scale: scaling for softmax, is None, default is `1.0/(d**0.5)`
    - mixed_precision: flag to set non-matmul ops in fp32 precision, default is set to `true`, if false, we use same precision as input types
    - use_causal_mask: flag to set causal masking
    - sliding_window: causal (or left) sliding window size, default is -1, which means sliding window is off.
        when turned on (sliding_window > 0), only the last previous `sliding_window` tokens are attended to. See more in Masking support Notes below.
    - config: Instance of :class:`nki.kernels.attention.FlashConfig` with Performance config parameters for flash attention with default values
        seq_tile_size: `default=2048`, size of the kv tile size for attention computation reduction
        training: bool to indicate training vs inference `default=True`

  Performance Notes:
    For better performance, the kernel is tiled to be of size `config.seq_tile_size`, and Flash attention math techniques are applied in unit
    of `config.seq_tile_size`. Seqlen that is not divisible by `config.seq_tile_size` is not supported at the moment.

    For large seqlen, `o_buffer` will overflow the statebuf. the kernel is tile `o_buffer` based on the value of `config.attn_core_tile_size`.
    This is a tradeoff between memory usage and performance. The default value of `config.attn_core_tile_size` is 256, which means the `o_buffer`
    will roughly take half of the statebuf. The computes are also tiled accordingly. DMA will be rematerialized
    `seqlen_q // B_P_SIZE // attn_core_tile_size times`.



  GQA support Notes:
    the spmd kernel for launching kernel should be on kv_heads instead of nheads
  
  Masking support Notes:
    3 masking options are supported:
      1. use_causal_mask=False, sliding_window=-1: full (no masking)
      2. use_causal_mask=True, sliding_window=-1: causal
      3. use_causal_mask={True/False}, sliding_window > 0: causal & sliding window 
          - including current token, attend only the previous `sliding_window` tokens

          e.g. seq_q = seq_k = 5, sliding_window = 2, the attn mask applied on QK^T is:

          [[1 0 0 0 0]    # token 0 attends to [0]
           [1 1 0 0 0]    # token 1 attends to [0,1]
           [0 1 1 0 0]    # token 2 attends to [1,2]
           [0 0 1 1 0]    # token 3 attends to [2,3]
           [0 0 0 1 1]]   # token 4 attends to [3,4]

          - given sliding_window > 0, use_causal_mask is overriden to be True 
              i.e. no support for bidirectional sliding window

  Example usage:
    MHA: q: [b, h, d, s], k: [b, h, d, s], v: [b, h, s, d]
      usage: `flash_fwd[b, h](q, k, v, ...)`
    GQA: q: [b, h, d, s], k: [b, kv_h, d, s], v: [b, kv_h, s, d]
      usage: `flash_fwd[b, kv_h](q, k, v, ...)`
  """
  config = config or FlashConfig()
  B_F_SIZE=512
  B_P_SIZE=128
  b, h, d, seqlen_q  = q.shape
  B_D_SIZE = d
  _, k_h, _, seqlen_k = k.shape
  if config.should_transpose_v:
    assert tuple(v.shape) == (b, k_h, d, seqlen_k), f"Expect shape of V to be {(b, k_h, d, seqlen_k)} (batch, heads, d_head, seqlen_k) but got {v.shape}"
    assert tuple(k.shape) == (b, k_h, d, seqlen_k), f"Expect shape of K to be {(b, k_h, d, seqlen_k)} (batch, heads, d_head, seqlen_k) but got {k.shape}"
  else:
    assert tuple(v.shape) == (b, k_h, seqlen_k, d), f"Expect shape of V to be {(b, k_h, seqlen_k, d)} (batch, heads, seqlen_k, d_head) but got {v.shape}"
    assert tuple(k.shape) == (b, k_h, d, seqlen_k), f"Expect shape of K to be {(b, k_h, d, seqlen_k)} (batch, heads, d_head, seqlen_k) but got {k.shape}"
  assert d <= 128, f" we do not support head_dim > 128, got head dim {d}"
  use_causal_mask = True if sliding_window > 0 else use_causal_mask  # setting sliding window assumes causal
  kernel_dtype = nl.bfloat16 if mixed_precision else q.dtype
  acc_type = np.dtype(np.float32) if mixed_precision else kernel_dtype

  o = nl.ndarray((b, h, seqlen_q, d), dtype=q.dtype, buffer=nl.shared_hbm)
  if config.training:
    if config.lse_dtype:
      lse_dtype = getattr(nl, config.lse_dtype)
    else:
      lse_dtype = acc_type
    lse = nl.ndarray((b, h, nl.tile_size.pmax, seqlen_q // nl.tile_size.pmax),
                     dtype=lse_dtype, buffer=nl.shared_hbm)
  else:
    lse = None

  assert nl.program_ndim() == 2,\
    f'Expect spmd grid with 2 dimensions, got {nl.program_ndim()} instead!'
  batch_id = nl.program_id(axis=0)
  head_id = nl.program_id(axis=1)

  softmax_scale = softmax_scale or (1.0 / (d ** 0.5))

  n_tile_q = seqlen_q // B_P_SIZE # since q will be loaded on tensor engine

  LARGE_TILE_SZ = config.seq_tile_size
  attn_core_tile_size = config.attn_core_tile_size

  # FIXME: Add masking for different seqlen values.
  assert config.seq_tile_size >= 512, f" seq tile_size {config.seq_tile_size} cannot be less than 512"
  assert seqlen_k % LARGE_TILE_SZ == 0, f"Need seqlen_k to be divisible by {LARGE_TILE_SZ} but got {seqlen_k}"
  num_large_k_tile = seqlen_k // LARGE_TILE_SZ

  # inference flag, check if lse is none
  inference = not config.training
  if inference:
    assert lse is None, "lse should be none for inference"
    assert seed is None, f"seed should be None for inference, but got {seed}"
    assert dropout_p==0.0, f"dropout should be 0.0 for inference but got {dropout_p}"
  else:
    assert lse is not None, "lse should not be none for training"
  q_h_per_k_h = h // k_h

  if dropout_p > 0.0 and not inference:
    seed_local = nl.load(seed[0])
    # TODO: Remove this once the dropout supports scale prob
    dropout_p_tensor = nl.full((B_P_SIZE, 1), fill_value=dropout_p, dtype=np.float32)
  else:
    dropout_p_tensor = None
    seed_local = None

  if logit_bias is not None:
    b_logit_bias, h_logit_bias, _, _ = logit_bias.shape
    assert b_logit_bias == 1 and h_logit_bias == 1, "only support broadcasting logit_bias with batch 1, n_heads 1"

  n_remat = div_ceil(n_tile_q, attn_core_tile_size)
  attn_core_tile_size = min(n_tile_q, attn_core_tile_size)

  for i_q_h in nl.affine_range(q_h_per_k_h):
    # =============== Global Flash Attention accumulators ====================== #
    l_buffer = nl.full((par_dim(B_P_SIZE), n_tile_q), fill_value=nl.fp32.min, dtype=acc_type,
                        buffer=nl.sbuf, lazy_initialization=False)
    # =============== Global Flash Attention accumulators END ================== #

    for i0 in nl.sequential_range(n_remat):
      # =============== Global Flash Attention accumulators ====================== #
      o_buffer = nl.zeros((attn_core_tile_size, par_dim(B_P_SIZE), d), dtype=acc_type,
                          buffer=nl.sbuf, lazy_initialization=False)
      m_buffer = nl.full((attn_core_tile_size, par_dim(B_P_SIZE), 1), fill_value=nl.fp32.min,
                          dtype=acc_type,
                          buffer=nl.sbuf, lazy_initialization=False)
      # =============== Global Flash Attention accumulators END ================== #

      for j in nl.sequential_range(0, num_large_k_tile):
        cur_k_tile = nl.ndarray((par_dim(B_D_SIZE), LARGE_TILE_SZ), dtype=kernel_dtype)
        cur_v_tile = nl.ndarray((LARGE_TILE_SZ // B_P_SIZE, par_dim(B_P_SIZE), B_D_SIZE), dtype=kernel_dtype)

        cur_k_tile[:, :] = nl.load(k[batch_id, head_id, :, nl.ds(j*LARGE_TILE_SZ, LARGE_TILE_SZ)])

        load_tile_size = B_P_SIZE

        v_hbm_tile = v[batch_id, head_id]
        for v_i in nl.affine_range(LARGE_TILE_SZ // load_tile_size):
          load_v_tile(v_hbm_tile=v_hbm_tile, cur_v_tile=cur_v_tile, j=j, v_i=v_i,
                      config=config)

        for i1 in nl.affine_range(attn_core_tile_size):
          i = i0 * attn_core_tile_size + i1
          # mask are used to only apply computation to the lower half of the matrix,
          # which reduce the arthimetic intensity by half.
          # forward_mask imply initialize, i.e. if forward_mask is false, initialize will
          # be false as well
          if use_causal_mask and sliding_window < 0:
            causal_mask = i * B_P_SIZE >= j * LARGE_TILE_SZ
            sliding_mask = True
          elif sliding_window > 0:
            causal_mask = i * B_P_SIZE >= j * LARGE_TILE_SZ
            sliding_mask = ((j+1) * LARGE_TILE_SZ - 1) > ((i * B_P_SIZE) - sliding_window)
          else:
            causal_mask = True
            sliding_mask = True
          
          if (i < n_tile_q) & causal_mask & sliding_mask:
            q_tile = nl.ndarray((B_D_SIZE, B_P_SIZE),dtype=kernel_dtype)
            q_hbm_tile = q[batch_id, head_id * q_h_per_k_h + i_q_h]
            q_sbuf_tile = nl.load(q_hbm_tile[:, nl.ds(i * B_P_SIZE, B_P_SIZE)],
                                  dtype=kernel_dtype) # load (d, 128) tile in SBUF
            q_tile[:, :] = q_sbuf_tile * softmax_scale

            logit_bias_tile = None
            if logit_bias is not None:
              logit_bias_tile = nl.ndarray((par_dim(B_P_SIZE), LARGE_TILE_SZ), dtype=kernel_dtype)
              logit_bias_tile[:, :] = nl.load(
                logit_bias[0, 0, nl.ds(i * B_P_SIZE, B_P_SIZE),
                           nl.ds(j * LARGE_TILE_SZ, LARGE_TILE_SZ)])

            _flash_attention_core(q_local_tile=q_tile, k=cur_k_tile, v=cur_v_tile,
                                  q_h_per_k_h=q_h_per_k_h, seqlen_q=seqlen_q, nheads=h,
                                  o_buffer=o_buffer[i1], l_buffer=l_buffer[:, i], m_buffer=m_buffer[i1],
                                  batch_id=batch_id, head_id=head_id,
                                  gqa_head_idx=i_q_h, q_tile_idx=i, local_k_large_tile_idx=j,
                                  kernel_dtype=kernel_dtype, acc_type=acc_type,
                                  flash_config=config, 
                                  use_causal_mask=use_causal_mask, sliding_window=sliding_window,
                                  B_P_SIZE=B_P_SIZE, B_F_SIZE=B_F_SIZE, B_D_SIZE=B_D_SIZE,
                                  dropout_p=dropout_p, dropout_p_tensor=dropout_p_tensor,
                                  seed_tensor=seed_local, logit_bias_tile=logit_bias_tile)

      # -------- write output to buffer on HBM ------------ #
      for i1 in nl.affine_range(attn_core_tile_size):
        i = i0 * attn_core_tile_size + i1

        if i < n_tile_q:
          exp = nisa.activation(np.exp, l_buffer[:, i], bias=m_buffer[i1, :, :],
                                scale=-1.0)
          out = nl.multiply(o_buffer[i1, :, :], exp,
                            dtype=kernel_dtype)

          nl.store(o[batch_id, head_id * q_h_per_k_h + i_q_h,
                     nl.ds(i*B_P_SIZE, B_P_SIZE), :], out)

    if not inference:
      nl.store(lse[batch_id, head_id * q_h_per_k_h + i_q_h, :, :], l_buffer[:, :])

  if config.training:
    return o, lse

  return o



@nki.jit
def flash_attn_bwd(
  q_ref, k_ref, v_ref, o_ref,
  dy_ref,
  lse_ref,
  seed_ref,
  logit_bias_ref=None,
  use_causal_mask=False,
  mixed_precision=False,
  dropout_p=0.0,
  softmax_scale=None,
  sliding_window=-1,
  sinks=None
):
  """
  Flash attention backward kernel. Compute the backward gradients.

  IO tensor layouts:
   - q_ref: shape (bs, nheads, head_size, seq)
   - k_ref: shape (bs, nheads, head_size, seq)
   - v_ref: shape (bs, nheads, head_size, seq)
   - o_ref: shape (bs, nheads, head_size, seq)
   - dy_ref: shape (bs, nheads, head_size, seq)
   - lse_ref: shape (bs, nheads, nl.tile_size.pmax, seq // nl.tile_size.pmax)
   - seed_ref: shape (1,)
   - logit_bias_ref: shape (bs, n_heads, seq_q, seq_k)
   - out_dq_ref: shape (bs, nheads, head_size, seq)
   - out_dk_ref: shape (bs, nheads, head_size, seq)
   - out_dv_ref: shape (bs, nheads, head_size, seq)
   - out_dsinks_rows_ref: shape (bs, nheads)

  Detailed steps:
    1. D = rowsum(dO ◦ O) (pointwise multiply)

    2. Recompute (softmax(Q^T@K + logic_bias))

      2.1 Q^T@K
      2.2 Scale the QK score
      2.3 Apply causal mask and add logit_bias
      2.4 softmax

    3. Compute the gradients of y = score @ V with respect to the loss

    4. Compute the gradients of y = softmax(x)

    5. Compute the gradients of Q^T@K

      4.1 Compute dQ
      4.2 Compute dK
  """

  # Use q_ref dtype as the intermediate tensor dtype
  # Assume all IO tensors have the same dtype
  kernel_dtype = q_ref.dtype
  mixed_dtype = np.dtype(np.float32) if mixed_precision else kernel_dtype

  assert q_ref.dtype == k_ref.dtype == v_ref.dtype == o_ref.dtype == dy_ref.dtype

  # Shape checking
  bs, nheads, d_head, seqlen_q = q_ref.shape
  _, nheads_kv, _, seqlen_k = k_ref.shape
  nheads_per_kv_head = nheads // nheads_kv
  sliding_window = min(sliding_window, seqlen_k)

  assert sliding_window <= 0 or use_causal_mask, \
    "Sliding window is supported for causal attention only"
  assert (nheads == nheads_kv) or (nheads % nheads_kv == 0), \
    f"Query heads ({nheads}) is not divisible by key/value heads ({nheads_kv})"
  assert tuple(k_ref.shape) == (bs, nheads_kv, d_head, seqlen_k), \
    f"Input K shape mismatch, got {k_ref.shape}"
  assert tuple(v_ref.shape) == (bs, nheads_kv, d_head, seqlen_k), \
    f"Input V shape mismatch, got {v_ref.shape}"
  assert tuple(o_ref.shape) == (bs, nheads, d_head, seqlen_q), \
    f"Input o shape mismatch, got {o_ref.shape}"
  assert tuple(dy_ref.shape) == (bs, nheads, d_head, seqlen_q), \
    f"Input dy shape mismatch, got {dy_ref.shape}"
  assert tuple(lse_ref.shape) == (bs, nheads, nl.tile_size.pmax, seqlen_q // nl.tile_size.pmax), \
    f"Input lse shape mismatch, got {lse_ref.shape}"
  if seed_ref is not None:
    assert tuple(seed_ref.shape) == (1,), \
      f"Input seed shape mismatch, got {seed_ref.shape}"

  out_dq_ref = nl.ndarray((bs, nheads, d_head, seqlen_q), dtype=q_ref.dtype,
                          buffer=nl.shared_hbm)
  out_dk_ref = nl.ndarray((bs, nheads_kv, d_head, seqlen_k), dtype=q_ref.dtype,
                          buffer=nl.shared_hbm)
  out_dv_ref = nl.ndarray((bs, nheads_kv, d_head, seqlen_k), dtype=q_ref.dtype,
                          buffer=nl.shared_hbm)
  if sinks is not None:
    out_dsinks_ref = nl.ndarray((bs, nheads), dtype=mixed_dtype, 
                          buffer=nl.shared_hbm)

  # FIXME: Add masking for different seqlen values.
  assert seqlen_q % 128 == 0 and seqlen_k % 128 == 0, \
    f"Input sequence lengths must be divisible by 128, got seqlen_q == {seqlen_q} and seqlen_k == {seqlen_k}"

  # Softmax scaling factor, multiplied onto Q
  softmax_scale = softmax_scale or 1.0 / float(d_head ** 0.5)

  assert nl.program_ndim() == 2,\
    f'Expect spmd grid with 2 dimensions, got {nl.program_ndim()} instead!'
  # Different batch samples/attention heads have independent attention
  batch_id = nl.program_id(axis=0)
  head_id = nl.program_id(axis=1)
  q_head_offset = head_id * nheads_per_kv_head

  # Grid is parallelized over batch and kv heads (not query heads)
  # Each program processes nheads_per_kv_head query heads
  assert nl.num_programs(1) == nheads_kv, \
    f"The grid shape mismatch, got {nl.num_programs(1)} but should be {nheads_kv}"

  if logit_bias_ref is not None:
    b_logit_bias, h_logit_bias, _, _ = logit_bias_ref.shape
    assert b_logit_bias == 1 and h_logit_bias == 1, "Only support broadcasting logit_bias with batch 1, n_heads 1"

  q_seq_n_tiles, q_seq_tile_size = div_ceil(seqlen_q, 128), 128
  d_head_n_tiles, d_head_tile_size = div_ceil(d_head, 128), min(d_head, 128)

  if seqlen_k >= 512:
    k_seq_n_tiles, k_seq_tile_size = seqlen_k // 512, 512
  else:
    k_seq_n_tiles, k_seq_tile_size = seqlen_k // 128, 128

  k_seq_n_tiles_backward, k_seq_tile_size_backward = seqlen_k // 128, 128
  k_seq_fwd_bwd_tile_multipler = k_seq_tile_size // k_seq_tile_size_backward

  ##############################################################
  # Step 2.4 Prefetch exp bias for softmax
  ##############################################################
  softmax_exp_bias = nl.zeros((nheads_per_kv_head, par_dim(q_seq_tile_size), q_seq_n_tiles), dtype=mixed_dtype)
  for i_q_head in nl.affine_range(nheads_per_kv_head):
    lse_local = nl.load(lse_ref[batch_id, i_q_head + q_head_offset, :, :], dtype=mixed_dtype)
    softmax_exp_bias[i_q_head, :, :] = lse_local * -1.0

  ##############################################################
  # Step 1 Compute rowsum(dO ◦ O)
  ##############################################################
  dy_o_sum = nl.ndarray((nheads_per_kv_head, q_seq_n_tiles, par_dim(q_seq_tile_size), 1), dtype=mixed_dtype)
  for i_q_head in nl.affine_range(nheads_per_kv_head):
    compute_rowsum(dy_o_sum=dy_o_sum[i_q_head],
                   dy_ref_hbm_tile=dy_ref[batch_id, i_q_head + q_head_offset],
                   o_ref_hbm_tile=o_ref[batch_id, i_q_head + q_head_offset],
                   d_head_n_tiles=d_head_n_tiles, d_head_tile_size=d_head_tile_size,
                   q_seq_n_tiles=q_seq_n_tiles, q_seq_tile_size=q_seq_tile_size)

  if dropout_p > 0.0:
    seed_local = nl.load(seed_ref[0])
    # TODO: Remove this once the dropout supports scale prob
    dropout_p_local = nl.full((q_seq_tile_size, 1), fill_value=dropout_p, dtype=np.float32)
  else:
    seed_local = None
    dropout_p_local = None

  dq_local_reduced = nl.zeros((nheads_per_kv_head, q_seq_n_tiles, d_head_n_tiles, par_dim(d_head_tile_size), q_seq_tile_size),
                              dtype=mixed_dtype)
  dsinks_rows_acc = nl.zeros((par_dim(q_seq_tile_size), q_seq_n_tiles), dtype=mixed_dtype)

  # affine_range give the compiler permission to vectorize instructions
  # inside the loop which improves the performance. However, when using the
  # the dropout we should use sequential_range to avoid setting
  # seed vectorization. TODO: the compiler should avoid vectorizing seed setting
  _range = nl.sequential_range if dropout_p > 0.0 else nl.affine_range

  for i_k_seq_tile in nl.affine_range(k_seq_n_tiles):
    i_k_seq_dslice = nl.ds(i_k_seq_tile * k_seq_tile_size, k_seq_tile_size)

    # Prefetch V, K
    v_local = nl.zeros((d_head_n_tiles, par_dim(d_head_tile_size), k_seq_tile_size),
                       dtype=kernel_dtype)
    k_local = nl.zeros((d_head_n_tiles, par_dim(d_head_tile_size), k_seq_tile_size),
                       dtype=kernel_dtype)
    transposed_k_local = nl.zeros((k_seq_fwd_bwd_tile_multipler, d_head_n_tiles,
                                   par_dim(k_seq_tile_size_backward), d_head_tile_size),
                                  dtype=kernel_dtype)

    load_kv(k_ref_hbm_tile=k_ref[batch_id, head_id],
            v_ref_hbm_tile=v_ref[batch_id, head_id],
            k_local=k_local, transposed_k_local=transposed_k_local, v_local=v_local,
            d_head_n_tiles=d_head_n_tiles, d_head_tile_size=d_head_tile_size,
            i_k_seq_tile=i_k_seq_tile, k_seq_tile_size=k_seq_tile_size,
            k_seq_tile_size_backward=k_seq_tile_size_backward)

    # FIXME: Pass sbuf instead, we will have psum spilling in the current implementation
    dv_psum = nl.zeros((d_head_n_tiles, par_dim(d_head_tile_size), k_seq_tile_size),
                        dtype=np.float32, buffer=nl.psum)
    dk_psum = nl.zeros((d_head_n_tiles, par_dim(d_head_tile_size), k_seq_tile_size),
                        dtype=np.float32, buffer=nl.psum)
<<<<<<< HEAD
    for i_q_head in _range(nheads_per_kv_head):
      for i_q_seq_tile in _range(q_seq_n_tiles):
        # Prefetch dy, Q
        dy_local = nl.zeros((d_head_n_tiles, par_dim(d_head_tile_size), q_seq_tile_size), dtype=kernel_dtype)
        q_local = nl.zeros((d_head_n_tiles, par_dim(d_head_tile_size), q_seq_tile_size), dtype=kernel_dtype)

        # Tile-level early exit: Skip tiles where no query token can attend to any key token.
        if use_causal_mask:
          # Causal: max query position >= min key position
          q_tile_max_pos = (i_q_seq_tile + 1) * q_seq_tile_size - 1
          k_tile_min_pos = i_k_seq_tile * k_seq_tile_size
          tile_required = q_tile_max_pos >= k_tile_min_pos

          if sliding_window > 0:
            # Sliding window: max key position >= earliest position any query can attend to
            q_tile_min_pos = i_q_seq_tile * q_seq_tile_size
            k_tile_max_pos = (i_k_seq_tile + 1) * k_seq_tile_size - 1
            earliest_attendable_pos = q_tile_min_pos - sliding_window + 1
            tile_required = tile_required and (k_tile_max_pos >= earliest_attendable_pos)
        else:
          tile_required = True

        if tile_required:
          load_dy_q(dy_ref_hbm_tile = dy_ref[batch_id, i_q_head + q_head_offset],
                    q_ref_hbm_tile = q_ref[batch_id, i_q_head + q_head_offset],
                    dy_local=dy_local, q_local=q_local, d_head_n_tiles=d_head_n_tiles,
                    d_head_tile_size=d_head_tile_size, i_q_seq_tile=i_q_seq_tile,
                    q_seq_tile_size=q_seq_tile_size, softmax_scale=softmax_scale)

          logit_bias_tile = None
          if logit_bias_ref is not None:
            i_q_seq_dslice = nl.ds(i_q_seq_tile * q_seq_tile_size, q_seq_tile_size)
            logit_bias_tile = nl.ndarray((par_dim(q_seq_tile_size), k_seq_tile_size),
                                         buffer=nl.sbuf, dtype=kernel_dtype)
            logit_bias_tile[:, :] = nl.load(
              logit_bias_ref[0, 0, i_q_seq_dslice, i_k_seq_dslice])

          _flash_attn_bwd_core(
            q_local=q_local, k_local=k_local, transposed_k_local=transposed_k_local,
            v_local=v_local, dy_local=dy_local,
            dk_psum=dk_psum, dv_psum=dv_psum, dq_local_reduced=dq_local_reduced[i_q_head],
            softmax_exp_bias=softmax_exp_bias[i_q_head], dy_o_sum=dy_o_sum[i_q_head],
            local_i_q_seq_tile=i_q_seq_tile, local_i_k_seq_tile=i_k_seq_tile,
            seqlen_q=seqlen_q, seqlen_k=seqlen_k, d_head=d_head, nheads=nheads,
            use_causal_mask=use_causal_mask,
            kernel_dtype=kernel_dtype, mixed_dtype=mixed_dtype,
            softmax_scale=softmax_scale,
            seed_local=seed_local, dropout_p=dropout_p, dropout_p_local=dropout_p_local,
            logit_bias_tile=logit_bias_tile,
            sliding_window=sliding_window,
=======
    for i_q_seq_tile in _range(q_seq_n_tiles):
      # Prefetch dy, Q
      dy_local = nl.zeros((d_head_n_tiles, par_dim(d_head_tile_size), q_seq_tile_size), dtype=kernel_dtype)
      q_local = nl.zeros((d_head_n_tiles, par_dim(d_head_tile_size), q_seq_tile_size), dtype=kernel_dtype)

      # Tile-level early exit: Skip tiles where no query token can attend to any key token.
      if use_causal_mask:
        # Causal: max query position >= min key position
        q_tile_max_pos = (i_q_seq_tile + 1) * q_seq_tile_size - 1
        k_tile_min_pos = i_k_seq_tile * k_seq_tile_size
        tile_required = q_tile_max_pos >= k_tile_min_pos

        if sliding_window > 0:
          # Sliding window: max key position >= earliest position any query can attend to
          q_tile_min_pos = i_q_seq_tile * q_seq_tile_size
          k_tile_max_pos = (i_k_seq_tile + 1) * k_seq_tile_size - 1
          earliest_attendable_pos = q_tile_min_pos - sliding_window + 1
          tile_required = tile_required and (k_tile_max_pos >= earliest_attendable_pos)
      else:
        tile_required = True

      if tile_required:
        load_dy_q(dy_ref_hbm_tile = dy_ref[batch_id, head_id],
                  q_ref_hbm_tile = q_ref[batch_id, head_id],
                  dy_local=dy_local, q_local=q_local, d_head_n_tiles=d_head_n_tiles,
                  d_head_tile_size=d_head_tile_size, i_q_seq_tile=i_q_seq_tile,
                  q_seq_tile_size=q_seq_tile_size, softmax_scale=softmax_scale)

        logit_bias_tile = None
        if logit_bias_ref is not None:
          i_q_seq_dslice = nl.ds(i_q_seq_tile * q_seq_tile_size, q_seq_tile_size)
          logit_bias_tile = nl.ndarray((par_dim(q_seq_tile_size), k_seq_tile_size),
                                       buffer=nl.sbuf, dtype=kernel_dtype)
          logit_bias_tile[:, :] = nl.load(
            logit_bias_ref[0, 0, i_q_seq_dslice, i_k_seq_dslice])
      
        sink_sigma = None
        if sinks is not None:
          sink_sigma = nl.load(sinks[batch_id, head_id], dtype=mixed_dtype)

        _flash_attn_bwd_core(
          q_local=q_local, k_local=k_local, transposed_k_local=transposed_k_local,
          v_local=v_local, dy_local=dy_local,
          dk_psum=dk_psum, dv_psum=dv_psum, dq_local_reduced=dq_local_reduced,
          softmax_exp_bias=softmax_exp_bias, dy_o_sum=dy_o_sum,
          local_i_q_seq_tile=i_q_seq_tile, local_i_k_seq_tile=i_k_seq_tile,
          seqlen_q=seqlen_q, seqlen_k=seqlen_k, d_head=d_head, nheads=nheads,
          use_causal_mask=use_causal_mask,
          kernel_dtype=kernel_dtype, mixed_dtype=mixed_dtype,
          softmax_scale=softmax_scale,
          seed_local=seed_local, dropout_p=dropout_p, dropout_p_local=dropout_p_local,
          logit_bias_tile=logit_bias_tile,
          sliding_window=sliding_window,
          sink_sigma=sink_sigma,
          dsinks_rows_acc=dsinks_rows_acc
>>>>>>> 1b9dd626
          )

    # Write dK, dV
    store_dk_dv(out_dk_ref_hbm_tile=out_dk_ref[batch_id, head_id],
                out_dv_ref_hbm_tile=out_dv_ref[batch_id, head_id],
                local_dk=dk_psum, local_dv=dv_psum, i_k_seq_dslice=i_k_seq_dslice,
                d_head_n_tiles=d_head_n_tiles, d_head_tile_size=d_head_tile_size)

  # Write dQ
  for i_q_head in nl.affine_range(nheads_per_kv_head):
    for i_q_seq_tile in nl.affine_range(q_seq_n_tiles):
      for i_d_head_tile in nl.affine_range(d_head_n_tiles):
        i_q_seq_dslice = nl.ds(i_q_seq_tile * q_seq_tile_size, q_seq_tile_size)
        i_d_head_dslice = nl.ds(i_d_head_tile * d_head_tile_size, d_head_tile_size)
        nl.store(
          out_dq_ref[batch_id, i_q_head + q_head_offset, i_d_head_dslice, i_q_seq_dslice],
          value=dq_local_reduced[i_q_head, i_q_seq_tile, i_d_head_tile, :, :],
        )

  if sinks is not None:
    # Sum all Q tiles first, then reduce partition dimension
    total_dsinks = nl.sum(dsinks_rows_acc, axis=1)  # Sum across Q tiles
    reduced_dsinks = nisa.tensor_partition_reduce(np.add, total_dsinks)
    nl.store(out_dsinks_ref[batch_id, head_id], value=reduced_dsinks) 

  # Return dsinks rows only if sinks provided
  if sinks is not None:
    return out_dq_ref, out_dk_ref, out_dv_ref, out_dsinks_ref
  else:
    return out_dq_ref, out_dk_ref, out_dv_ref


@nki.jit(mode='trace')
def load_dy_q(dy_ref_hbm_tile, q_ref_hbm_tile, dy_local, q_local, d_head_n_tiles, d_head_tile_size, i_q_seq_tile,
              q_seq_tile_size, softmax_scale):
  for i_d_head_tile in nl.affine_range(d_head_n_tiles):
    i_d_head_dslice = nl.ds(i_d_head_tile * d_head_tile_size, d_head_tile_size)
    i_q_seq_dslice = nl.ds(i_q_seq_tile * q_seq_tile_size, q_seq_tile_size)

    dy_local[i_d_head_tile, :, :] = nl.load(
      dy_ref_hbm_tile[i_d_head_dslice, i_q_seq_dslice],
      dtype=dy_local.dtype)

    q_local[i_d_head_tile, :, :] = nl.load(
      q_ref_hbm_tile[i_d_head_dslice, i_q_seq_dslice],
      dtype=q_local.dtype) * softmax_scale


@nki.jit(mode='trace')
def store_dk_dv(out_dk_ref_hbm_tile, out_dv_ref_hbm_tile, local_dk, local_dv,
                d_head_n_tiles, d_head_tile_size, i_k_seq_dslice):
  for i in nl.affine_range(d_head_n_tiles):
    i_d_head_dslice = nl.ds(i * d_head_tile_size, d_head_tile_size)

    nl.store(out_dv_ref_hbm_tile[i_d_head_dslice, i_k_seq_dslice],
             value=local_dv[i, :, :])

    nl.store(out_dk_ref_hbm_tile[i_d_head_dslice, i_k_seq_dslice],
             value=local_dk[i, :, :])


@nki.jit(mode='trace')
def load_kv(k_ref_hbm_tile, v_ref_hbm_tile, k_local, transposed_k_local, v_local,
            d_head_n_tiles, d_head_tile_size, i_k_seq_tile, k_seq_tile_size,
            k_seq_tile_size_backward):
  k_seq_fwd_bwd_tile_multipler = k_seq_tile_size // k_seq_tile_size_backward

  for i in nl.affine_range(d_head_n_tiles):
    i_d_head_dslice = nl.ds(i * d_head_tile_size, d_head_tile_size)
    i_k_seq_dslice = nl.ds(i_k_seq_tile * k_seq_tile_size, k_seq_tile_size)
    k_local[i, :, :] = nl.load(k_ref_hbm_tile[i_d_head_dslice, i_k_seq_dslice],
                                           dtype=k_local.dtype)
    v_local[i, :, :] = nl.load(v_ref_hbm_tile[i_d_head_dslice, i_k_seq_dslice],
                                           dtype=v_local.dtype)
    ##############################################################
    # Prefetch k transpose for the backward too
    ##############################################################
    for j in nl.affine_range(k_seq_fwd_bwd_tile_multipler):
      i_k_dslice = nl.ds(j * k_seq_tile_size_backward, k_seq_tile_size_backward)
      transposed_k_local[j, i, :, :] = nisa.nc_transpose(k_local[i, :, i_k_dslice])


@nki.jit(mode='trace')
def compute_rowsum(dy_o_sum, dy_ref_hbm_tile, o_ref_hbm_tile, d_head_n_tiles, d_head_tile_size, q_seq_n_tiles,
                   q_seq_tile_size):
  mixed_dtype = dy_o_sum.dtype
  for i in nl.affine_range(q_seq_n_tiles):
    dy_o_partial = nl.zeros((par_dim(q_seq_tile_size), d_head_n_tiles), dtype=mixed_dtype)
    for j in nl.affine_range(d_head_n_tiles):
      d_head_dslice = nl.ds(j * d_head_tile_size, d_head_tile_size)
      q_seq_dslice = nl.ds(i * q_seq_tile_size, q_seq_tile_size)

      dy_local = nl.load_transpose2d(dy_ref_hbm_tile[d_head_dslice, q_seq_dslice],
                                     dtype=mixed_dtype)
      o_local = nl.load_transpose2d(o_ref_hbm_tile[d_head_dslice, q_seq_dslice],
                                    dtype=mixed_dtype)

      dy_o = nl.multiply(dy_local, o_local, dtype=mixed_dtype)
      dy_o_partial[:, j] = nisa.tensor_reduce(np.add, data=dy_o, axis=(1,),
                                              dtype=mixed_dtype)

    dy_o_sum[i, :, 0] = nisa.tensor_reduce(
      np.add, data=dy_o_partial[:, :], axis=(1,), dtype=mixed_dtype)


@nki.jit(mode='trace')
def _flash_attn_bwd_core(
  q_local, k_local, transposed_k_local, v_local, dy_local,
  dk_psum, dv_psum, dq_local_reduced,
  softmax_exp_bias, dy_o_sum,
  local_i_q_seq_tile, local_i_k_seq_tile,
  seqlen_q, seqlen_k, d_head, nheads,
  use_causal_mask,
  kernel_dtype, mixed_dtype,
  softmax_scale,
  seed_local, dropout_p, dropout_p_local,
  logit_bias_tile=None,
  sliding_window=-1,
  sink_sigma=None,
  dsinks_rows_acc=None):
  """
  The flash backward core function to calculate the gradients of Q, K and V
  of the given tiles. The result will be accumulated into the dk, dv, dq psum
  """
  q_seq_n_tiles, q_seq_tile_size = div_ceil(seqlen_q, 128), 128
  d_head_n_tiles, d_head_tile_size = div_ceil(d_head, 128), min(d_head, 128)
  if seqlen_k >= 512:
    k_seq_n_tiles, k_seq_tile_size = seqlen_k // 512, 512
  else:
    k_seq_n_tiles, k_seq_tile_size = seqlen_k // 128, 128
  k_seq_n_tiles_backward, k_seq_tile_size_backward = seqlen_k // 128, 128
  k_seq_fwd_bwd_tile_multipler = k_seq_tile_size // k_seq_tile_size_backward

  mask = local_i_q_seq_tile * q_seq_tile_size >= local_i_k_seq_tile * k_seq_tile_size if use_causal_mask else None
  # PSUM buffer shape: [q_seq_tile_size P, k_seq_tile_size F]
  qk_psum = nl.zeros((par_dim(q_seq_tile_size), k_seq_tile_size),
                      dtype=np.float32, buffer=nl.psum)
  qk_res_buf = nl.ndarray((par_dim(q_seq_tile_size), k_seq_tile_size), buffer=nl.sbuf, dtype=kernel_dtype)

  batch_id = nl.program_id(axis=0)
  head_id = nl.program_id(axis=1)

  # Loop over contraction dim of QK matmul
  for i_d_head_tile in nl.affine_range(d_head_n_tiles):
    ##############################################################
    # Step 2.1 Compute Q^T@K, with matmul(stationary=tensor_q, moving=tensor_k, contract=d_head)
    ##############################################################
    qk_psum[:, :] += nisa.nc_matmul(q_local[i_d_head_tile, :, :],
                                            k_local[i_d_head_tile, :, :],
                                            mask=mask)

  ######################################
  # Step 2.2. Apply optional causal mask
  ######################################
  if use_causal_mask:
    # Generate element-wise position indices within tiles
    iq, ik = nl.mgrid[0:q_seq_tile_size, 0:k_seq_tile_size]

    # Causal mask: query at position q can only attend to keys at positions [0, q]
    # Keep elements where q_pos >= k_pos
    causal_pred = (local_i_q_seq_tile * q_seq_tile_size + iq >= local_i_k_seq_tile * k_seq_tile_size + ik)

    if logit_bias_tile is not None:
      # Magic number -9984.0 to replace -inf similar to what Tensorizer uses
      intermediate = \
        nl.add(qk_psum[:, :], logit_bias_tile[:, :], dtype=mixed_dtype, mask=mask)
      qk_res_buf[:, :] = nisa.affine_select(
        pred=causal_pred, 
        on_true_tile=intermediate, on_false_value=-9984.0, dtype=mixed_dtype,
        mask=mask
      )
    else:
      # Magic number -9984.0 to replace -inf similar to what Tensorizer uses
      qk_res_buf[:, :] = nisa.affine_select(
        pred=causal_pred,
        on_true_tile=qk_psum[:, :], on_false_value=-9984.0, dtype=mixed_dtype,
        mask=mask)

    # Sliding window mask: query at position q can only attend to keys at [q - window + 1, q]
    # Keep elements where k_pos > q_pos - sliding_window (i.e., k_pos >= q_pos - window + 1)
    if sliding_window > 0:
      swa_pred = local_i_q_seq_tile * q_seq_tile_size + iq - sliding_window < local_i_k_seq_tile * k_seq_tile_size + ik
      qk_res_buf[:, :] = nisa.affine_select(
        pred=swa_pred,
        on_true_tile=qk_res_buf[:, :],
        on_false_value=-9984.0,
        dtype=mixed_dtype,
        mask=mask,
      )
  else:
    if logit_bias_tile is not None:
      # Simply add logit bias which copies back to sbuf at the same time
      qk_res_buf[:, :] = \
        nl.add(qk_psum[:, :], logit_bias_tile[:, :], dtype=mixed_dtype)
    else:
      # Simply send psum result back to sbuf
      qk_res_buf[:, :] = \
        nl.copy(qk_psum[:, :], dtype=mixed_dtype)

  softmax_y = nl.ndarray((par_dim(q_seq_tile_size), k_seq_tile_size), dtype=kernel_dtype, buffer=nl.sbuf)
  softmax_y[:, :] = nisa.activation(np.exp,
                                    data=qk_res_buf[:, :],
                                    bias=softmax_exp_bias[:, local_i_q_seq_tile],
                                    scale=1.0,
                                    mask=mask)
  #####################################################################
  # Dropout
  #####################################################################
  if dropout_p > 0.0:
    offset = local_i_k_seq_tile + local_i_q_seq_tile * k_seq_n_tiles \
              + head_id * k_seq_n_tiles * q_seq_n_tiles \
              + batch_id * nheads * k_seq_n_tiles * q_seq_n_tiles
    offset_seed = nl.add(seed_local[0, 0], offset, mask=mask)
    nl.random_seed(seed=offset_seed, mask=mask)
    softmax_y[:, :] = nl.dropout(softmax_y[:, :], rate=dropout_p_local[:, 0], mask=mask)
    softmax_y[:, :] = nl.multiply(softmax_y[:, :], 1 / (1 - dropout_p), mask=mask)
    
  have_sink = sink_sigma is not None
  if have_sink:
    # broadcast sink_sigma (SBUF scalar) to a [par_dim(q), 1] tile; exp with row-wise bias
    sigma_plane = nl.add(nl.zeros((par_dim(q_seq_tile_size), 1), dtype=mixed_dtype),
                          sink_sigma, dtype=mixed_dtype)
    p_sink = nisa.activation(np.exp,
                              data=sigma_plane,
                              bias=softmax_exp_bias[:, local_i_q_seq_tile],
                              scale=1.0,
                              mask=mask)  # [par_dim(q), 1]

  #####################################################################
  # Step 3.1 Calculate the backward gradients dL/dV, where y=softmax@V
  # in value projection with matmul(stationary=dy, moving=softmax)
  #####################################################################
  for i_d_head_tile in nl.affine_range(d_head_n_tiles):
    trans_dy = nisa.nc_transpose(dy_local[i_d_head_tile, :, :],
                                  mask=mask)
    dv_psum[i_d_head_tile, :, :] += \
      nisa.nc_matmul(trans_dy, softmax_y[:, :], mask=mask)

  #####################################################################
  # Step 3.2 Calculate the backward gradients dL/dsoftmax, where y=softmax@V
  # in value projection with matmul(stationary=dy, moving=v)
  #####################################################################
  softmax_dy_psum = nl.zeros((par_dim(q_seq_tile_size), k_seq_tile_size),
                              dtype=np.float32, buffer=nl.psum)
  for i_d_head_tile in nl.affine_range(d_head_n_tiles):
    softmax_dy_psum[:, :] += \
      nisa.nc_matmul(dy_local[i_d_head_tile, :, :],
                      v_local[i_d_head_tile, :, :],
                      mask=mask)

  softmax_dy = nl.ndarray((par_dim(q_seq_tile_size), k_seq_tile_size), dtype=kernel_dtype, buffer=nl.sbuf)
  softmax_dy[:, :] = nl.copy(softmax_dy_psum[:, :], dtype=kernel_dtype,
                                      mask=mask)

  #####################################################################
  # Step 4 Calculate the softmax backward gradients dL/dx, where y=softmax(x)
  # dL/dx = y * (dL/dy - rowsum(dO_O)), where y = softmax(x)
  #####################################################################
  if have_sink:
    row_dot = nisa.tensor_reduce(np.add, nl.multiply(softmax_dy, softmax_y), axis=(1,), dtype=mixed_dtype)
  softmax_dx_local = nl.ndarray((par_dim(q_seq_tile_size), k_seq_tile_size), dtype=kernel_dtype, buffer=nl.sbuf)
  softmax_dx_local[:, :] = \
    nisa.scalar_tensor_tensor(data=softmax_dy[:, :],
                              op0=np.subtract,
                              operand0=dy_o_sum[local_i_q_seq_tile, :, 0],
                              op1=np.multiply,
                              operand1=softmax_y[:, :],
                              mask=mask)
  
  # sink gradient rows: dZ_sink = -(row_dot) * p_sink
  if have_sink:
    dZ_sink = nl.multiply(nl.multiply(row_dot, -1.0, mask=mask), p_sink, mask=mask)  # [par_dim(q), 1]
    dZ_sink_rows = nisa.tensor_reduce(np.add, data=dZ_sink, axis=(1,), dtype=mixed_dtype)  # [par_dim(q)]
    dsinks_rows_acc[:, local_i_q_seq_tile] = nl.loop_reduce(
      dZ_sink_rows,
      op=np.add,
      loop_indices=(local_i_k_seq_tile,),
      dtype=mixed_dtype,
      mask=mask
    )

  #####################################################################
  # Step 5.1 Calculate dK, with matmul(stationary=Q, moving=softmax_dx)
  #####################################################################
  for i_d_head_tile in nl.affine_range(d_head_n_tiles):
    trans_q_local = nisa.nc_transpose(q_local[i_d_head_tile, :, :],
                                      mask=mask)
    dk_psum[i_d_head_tile, :, :] += \
      nisa.nc_matmul(trans_q_local,
                      softmax_dx_local[:, :],
                      mask=mask)

  #####################################################################
  # Step 5.2 Calculate dQ
  #####################################################################
  for i_d_head_tile in nl.affine_range(d_head_n_tiles):
    dq_psum = nl.zeros((par_dim(d_head_tile_size), q_seq_tile_size),
                        dtype=np.float32, buffer=nl.psum)
    for i_k_seq_tile_backward in nl.affine_range(k_seq_fwd_bwd_tile_multipler):
      i_k_seq_dslice = nl.ds(i_k_seq_tile_backward * k_seq_tile_size_backward,
                             k_seq_tile_size_backward)
      transposed_softmax_dx_local = \
        nisa.nc_transpose(softmax_dx_local[:, i_k_seq_dslice],
                          mask=mask)
      dq_psum[:, :] += nisa.nc_matmul(
          transposed_k_local[i_k_seq_tile_backward, i_d_head_tile, :, :],
          transposed_softmax_dx_local,
          mask=mask)
    dq_local = nl.multiply(dq_psum[:, :], softmax_scale, dtype=kernel_dtype, mask=mask)
    dq_local_reduced[local_i_q_seq_tile, i_d_head_tile, :, :] = nl.loop_reduce(
      dq_local, op=np.add, loop_indices=(local_i_k_seq_tile,),
      dtype=mixed_dtype, mask=mask)


@nki.jit
def fused_self_attn_for_SD_small_head_size(q_ref, k_ref, v_ref, use_causal_mask=False,
                                           mixed_precision=True):
  """
  Fused self attention kernel for small head size Stable Diffusion workload.

  Computes softmax(QK^T)V. Decoder model can optionally include a causal mask
  application. Does not include QKV projection, output projection, dropout,
  residual connection, etc.

  This kernel is designed to be used for Stable Diffusion models where the
  n_heads is smaller or equal to 128. Assertion is thrown if `n_heads` does
  not satisfy the requirement.

  IO tensor layouts:
   - q_ptr: shape   (bs, n_heads, seq_q)
   - k_ptr: shape   (bs, seq_k, n_heads)
   - v_ptr: shape   (bs, seq_v, n_heads)
   - out_ptr: shape (bs, seq_q, n_heads)
   - We use seq_q and seq_k just for clarity, this kernel requires seq_q == seq_k

  IO tensor dtypes:
   - This kernel assumes all IO tensors have the same dtype
   - If mixed_precision is True, then all Tensor Engine operation will be performed in
     bfloat16 and accumulation will be performed in float32. Otherwise the intermediates
     will be in the same type as the inputs.
  """
  # Use q_ref dtype as the intermediate tensor dtype
  # Assume all IO tensors have the same dtype
  kernel_dtype = q_ref.dtype
  pe_in_dt = nl.bfloat16 if mixed_precision else np.float32
  assert q_ref.dtype == k_ref.dtype == v_ref.dtype

  # Shape checking
  bs, d_head, seqlen = q_ref.shape
  assert d_head <= 128, "Cannot use this kernel for d_head > 128"
  assert tuple(q_ref.shape) == (bs, d_head, seqlen), 'Input shape mismatch!'
  assert tuple(k_ref.shape) == (bs, seqlen, d_head), 'Input shape mismatch!'
  assert tuple(v_ref.shape) == (bs, seqlen,  d_head), \
    f'Input shape mismatch! Expected: {(bs, seqlen, d_head)} Actual: {tuple(v_ref.shape)}'

  out_ref = nl.ndarray((bs, seqlen, d_head), dtype=q_ref.dtype, buffer=nl.shared_hbm)

  # Softmax scaling factor, multiplied onto Q
  softmax_scale = 0.125

  # Different batch samples/attention heads have independent attention
  batch_id = nl.program_id(axis=0)
  # batch_id = 0

  # TODO: make q_seq_tile_size user input
  # The matmuls currently use a fixed tile size of (128, 128). This may not achieve the best
  # performance for dense attention. However, since this kernel is in preparation
  # for block-sparse attention, this tile size is acceptable because the block
  # size of block-sparse attention cannot be too large.
  q_seq_n_tiles, q_seq_tile_size = seqlen // 128, 128
  k_seq_n_tiles, k_seq_tile_size = seqlen // 128, 128
  # No tiling on d_head dimension since the number of d_head fits in SB
  d_head_tile_size = d_head
  v_seq_n_tiles, v_seq_tile_size = seqlen // 128, 128

  ###################################
  # Step 1. transpose(tensor_v)
  ###################################
  # Buffer for v matrix transposed
  # Pre-fetch and keep it in SBUF throughout different softmax tiles
  trans_v = nl.ndarray((par_dim(v_seq_tile_size), v_seq_n_tiles, d_head), dtype=pe_in_dt)

  for i_k_seq_tile in nl.affine_range(k_seq_n_tiles):
    ip_v = nl.arange(v_seq_tile_size)[:, None]
    if_v = nl.arange(d_head_tile_size)[None, :]
    trans_v[ip_v, i_k_seq_tile, if_v] = nl.load(
      v_ref[batch_id, i_k_seq_tile * k_seq_tile_size + ip_v, if_v],
      dtype=pe_in_dt)

  q_local = nl.ndarray((q_seq_n_tiles, par_dim(d_head_tile_size), q_seq_tile_size), dtype=pe_in_dt)
  ip_q = nl.arange(d_head_tile_size)[:, None]
  if_q = nl.arange(q_seq_tile_size)[None, :]
  for i_q_seq_tile in nl.affine_range(q_seq_n_tiles):
    q_local[i_q_seq_tile, ip_q, if_q] = nl.load(
      q_ref[batch_id, ip_q, i_q_seq_tile * q_seq_tile_size + if_q],
      dtype=pe_in_dt) * softmax_scale

  k_local = nl.ndarray((k_seq_n_tiles, par_dim(d_head_tile_size), k_seq_tile_size), dtype=pe_in_dt)
  ip_k = nl.arange(d_head_tile_size)[:, None]
  if_k = nl.arange(k_seq_tile_size)[None, :]
  for i_k_seq_tile in nl.affine_range(k_seq_n_tiles):
    k_local[i_k_seq_tile, ip_k, if_k] = nl.load_transpose2d(
      k_ref[batch_id,
            i_k_seq_tile * k_seq_tile_size + nl.arange(k_seq_tile_size)[:, None],
            nl.arange(d_head_tile_size)[None, :]],
      dtype=pe_in_dt)

  for i_q_seq_tile in nl.affine_range(q_seq_n_tiles):  # indent = 2
    # A SBUF buffer for an independent softmax tile
    qk_res_buf = nl.ndarray((par_dim(q_seq_tile_size), seqlen), dtype=kernel_dtype)

    neg_max_res = nl.ndarray((par_dim(q_seq_tile_size), k_seq_n_tiles), dtype=kernel_dtype)
    ip_max = nl.arange(q_seq_tile_size)[:, None]
    if_max = nl.arange(k_seq_n_tiles)[None, :]

    # Loop over RHS free of matmul(stationary=tensor_q, moving=tensor_k, contract=d_head)
    for i_k_seq_tile in nl.affine_range(k_seq_n_tiles):  # indent = 4

      # Since the K^T tile is the RHS, the q_seq_len dimension will be P in the result
      # PSUM buffer shape: [q_seq_tile_size P, k_seq_tile_size F]
      qk_psum = nl.zeros((par_dim(q_seq_tile_size), k_seq_tile_size),
                         dtype=np.float32, buffer=nl.psum)

      # Tensor indices for accessing qk result in k_seq_tile_size
      ip_qk = nl.arange(q_seq_tile_size)[:, None]
      if_qk = nl.arange(k_seq_tile_size)[None, :]

      ##############################################################
      # Step 2. matmul(stationary=tensor_q, moving=tensor_k, contract=d_head)
      ##############################################################
      qk_psum[ip_qk, if_qk] += nisa.nc_matmul(moving=k_local[i_k_seq_tile, ip_k, if_k],
                                              stationary=q_local[i_q_seq_tile, ip_q, if_q])

      ###################################
      # Step 3. Apply optional causal mask
      ###################################
      if use_causal_mask:
        # Magic number -9984.0 to replace -inf similar to what Tensorizer uses
        qk_res_buf[ip_qk, i_k_seq_tile * k_seq_tile_size + if_qk] = nisa.affine_select(
          pred=(i_q_seq_tile * q_seq_tile_size + ip_qk >= i_k_seq_tile * k_seq_tile_size + if_qk),
          on_true_tile=qk_psum[ip_qk, if_qk], on_false_value=-9984.0, dtype=kernel_dtype)
      else:
        # Simply send psum result back to sbuf
        qk_res_buf[ip_qk, i_k_seq_tile * k_seq_tile_size + if_qk] = nl.copy(qk_psum[ip_qk, if_qk],
                                                                              dtype=kernel_dtype)

      ###################################
      # Step 4. Softmax
      ###################################
      # TODO: use TensorScalarCacheReduce to avoid an extra copy
      # We want to break this reduction in tiles because we want to overlap it with the previous matmul
      neg_max_res[ip_max, i_k_seq_tile] = nisa.tensor_reduce(
        np.max, data=qk_res_buf[ip_qk, i_k_seq_tile * k_seq_tile_size + if_qk],
        axis=(1,), dtype=kernel_dtype, negate=True)

    neg_max_res_final = nisa.tensor_reduce(
      np.min, data=neg_max_res[ip_max, if_max],
      axis=(1,), dtype=kernel_dtype, negate=False)

    ip_softmax = nl.arange(q_seq_tile_size)[:, None]
    if_softmax = nl.arange(seqlen)[None, :]
    ip_sum_res = nl.arange(q_seq_tile_size)[:, None]
    if_sum_res = nl.arange(d_head_tile_size)[None, :]

    softmax_res = nl.ndarray((par_dim(q_seq_tile_size), seqlen), dtype=pe_in_dt)
    sum_divisor = nl.ndarray((par_dim(q_seq_tile_size), d_head_tile_size), dtype=kernel_dtype)

    # Simply use a large tile of seq_len in size since this is a "blocking" instruction
    # Assuming the compiler will merge exp and reduce_add into a single instruction on ACT
    exp_res = nisa.activation(np.exp,
                              data=qk_res_buf[ip_softmax, if_softmax],
                              bias=neg_max_res_final, scale=1.0)

    sum_res = nisa.tensor_reduce(np.add, data=exp_res, axis=(1,),
                          dtype=kernel_dtype)
    softmax_res[ip_softmax, if_softmax] = nl.copy(exp_res, dtype=pe_in_dt)

    sum_reciprocal_broadcast = (1.0 / sum_res).broadcast_to((q_seq_tile_size, d_head_tile_size))
    sum_divisor[ip_sum_res, if_sum_res] = nl.copy(sum_reciprocal_broadcast, dtype=kernel_dtype)

    # Buffer for transposed softmax results (FP32 in PSUM)
    trans_softmax_res = nl.ndarray(
      (par_dim(k_seq_tile_size), k_seq_n_tiles, q_seq_tile_size),
      dtype=pe_in_dt)

    # Result psum buffer has the hidden dim as P
    attn_res_psum = nl.zeros((par_dim(d_head_tile_size), q_seq_tile_size),
                             dtype=np.float32, buffer=nl.psum)

    ip_scores_t = nl.arange(k_seq_tile_size)[:, None]
    if_scores_t = nl.arange(q_seq_tile_size)[None, :]
    # Loop over matmul_1 contraction
    for i_k_seq_tile in nl.affine_range(k_seq_n_tiles):
      ###################################
      # Step 5. transpose(softmax_res)
      ###################################
      ip_scores = nl.arange(q_seq_tile_size)[:, None]
      if_scores = nl.arange(k_seq_tile_size)[None, :]

      trans_softmax_res[ip_scores_t, i_k_seq_tile, if_scores_t] = nisa.nc_transpose(
        softmax_res[ip_scores, i_k_seq_tile * k_seq_tile_size + if_scores])

    ip_out = nl.arange(d_head_tile_size)[:, None]
    if_out = nl.arange(q_seq_tile_size)[None, :]
    for i_k_seq_tile in nl.affine_range(k_seq_n_tiles):
      ######################################################################
      # Step 6. matmul_1(stationary=trans_v, moving=trans_softmax_res, contract=seqlen_v=seqlen_k)
      ######################################################################
      ip_v_t = nl.arange(k_seq_tile_size)[:, None]
      if_v_t = nl.arange(d_head_tile_size)[None, :]
      attn_res_psum[ip_out, if_out] += \
        nisa.nc_matmul(moving=trans_softmax_res[ip_scores_t, i_k_seq_tile, if_scores_t],
                       stationary=trans_v[ip_v_t, i_k_seq_tile, if_v_t])

    attn_res_sbuf = nl.copy(attn_res_psum[ip_out, if_out], dtype=kernel_dtype)

    attn_res_div = attn_res_sbuf * nisa.nc_transpose(sum_divisor[ip_sum_res, if_sum_res])

    nl.store(
      out_ref[batch_id, i_q_seq_tile * q_seq_tile_size + if_out, ip_out],
      value=attn_res_div)

  return out_ref<|MERGE_RESOLUTION|>--- conflicted
+++ resolved
@@ -606,6 +606,8 @@
   out_dv_ref = nl.ndarray((bs, nheads_kv, d_head, seqlen_k), dtype=q_ref.dtype,
                           buffer=nl.shared_hbm)
   if sinks is not None:
+    # Assume sink tensors have been replicated along batch dim
+    assert tuple(sinks.shape) == (bs, nheads)
     out_dsinks_ref = nl.ndarray((bs, nheads), dtype=mixed_dtype, 
                           buffer=nl.shared_hbm)
 
@@ -672,7 +674,7 @@
 
   dq_local_reduced = nl.zeros((nheads_per_kv_head, q_seq_n_tiles, d_head_n_tiles, par_dim(d_head_tile_size), q_seq_tile_size),
                               dtype=mixed_dtype)
-  dsinks_rows_acc = nl.zeros((par_dim(q_seq_tile_size), q_seq_n_tiles), dtype=mixed_dtype)
+  dsinks_rows_acc = nl.zeros((nheads_per_kv_head, par_dim(q_seq_tile_size), q_seq_n_tiles), dtype=mixed_dtype)
 
   # affine_range give the compiler permission to vectorize instructions
   # inside the loop which improves the performance. However, when using the
@@ -704,7 +706,6 @@
                         dtype=np.float32, buffer=nl.psum)
     dk_psum = nl.zeros((d_head_n_tiles, par_dim(d_head_tile_size), k_seq_tile_size),
                         dtype=np.float32, buffer=nl.psum)
-<<<<<<< HEAD
     for i_q_head in _range(nheads_per_kv_head):
       for i_q_seq_tile in _range(q_seq_n_tiles):
         # Prefetch dy, Q
@@ -741,6 +742,10 @@
                                          buffer=nl.sbuf, dtype=kernel_dtype)
             logit_bias_tile[:, :] = nl.load(
               logit_bias_ref[0, 0, i_q_seq_dslice, i_k_seq_dslice])
+          
+          sink_sigma = None
+          if sinks is not None:
+            sink_sigma = nl.load(sinks[batch_id, i_q_head + q_head_offset], dtype=mixed_dtype)
 
           _flash_attn_bwd_core(
             q_local=q_local, k_local=k_local, transposed_k_local=transposed_k_local,
@@ -755,63 +760,8 @@
             seed_local=seed_local, dropout_p=dropout_p, dropout_p_local=dropout_p_local,
             logit_bias_tile=logit_bias_tile,
             sliding_window=sliding_window,
-=======
-    for i_q_seq_tile in _range(q_seq_n_tiles):
-      # Prefetch dy, Q
-      dy_local = nl.zeros((d_head_n_tiles, par_dim(d_head_tile_size), q_seq_tile_size), dtype=kernel_dtype)
-      q_local = nl.zeros((d_head_n_tiles, par_dim(d_head_tile_size), q_seq_tile_size), dtype=kernel_dtype)
-
-      # Tile-level early exit: Skip tiles where no query token can attend to any key token.
-      if use_causal_mask:
-        # Causal: max query position >= min key position
-        q_tile_max_pos = (i_q_seq_tile + 1) * q_seq_tile_size - 1
-        k_tile_min_pos = i_k_seq_tile * k_seq_tile_size
-        tile_required = q_tile_max_pos >= k_tile_min_pos
-
-        if sliding_window > 0:
-          # Sliding window: max key position >= earliest position any query can attend to
-          q_tile_min_pos = i_q_seq_tile * q_seq_tile_size
-          k_tile_max_pos = (i_k_seq_tile + 1) * k_seq_tile_size - 1
-          earliest_attendable_pos = q_tile_min_pos - sliding_window + 1
-          tile_required = tile_required and (k_tile_max_pos >= earliest_attendable_pos)
-      else:
-        tile_required = True
-
-      if tile_required:
-        load_dy_q(dy_ref_hbm_tile = dy_ref[batch_id, head_id],
-                  q_ref_hbm_tile = q_ref[batch_id, head_id],
-                  dy_local=dy_local, q_local=q_local, d_head_n_tiles=d_head_n_tiles,
-                  d_head_tile_size=d_head_tile_size, i_q_seq_tile=i_q_seq_tile,
-                  q_seq_tile_size=q_seq_tile_size, softmax_scale=softmax_scale)
-
-        logit_bias_tile = None
-        if logit_bias_ref is not None:
-          i_q_seq_dslice = nl.ds(i_q_seq_tile * q_seq_tile_size, q_seq_tile_size)
-          logit_bias_tile = nl.ndarray((par_dim(q_seq_tile_size), k_seq_tile_size),
-                                       buffer=nl.sbuf, dtype=kernel_dtype)
-          logit_bias_tile[:, :] = nl.load(
-            logit_bias_ref[0, 0, i_q_seq_dslice, i_k_seq_dslice])
-      
-        sink_sigma = None
-        if sinks is not None:
-          sink_sigma = nl.load(sinks[batch_id, head_id], dtype=mixed_dtype)
-
-        _flash_attn_bwd_core(
-          q_local=q_local, k_local=k_local, transposed_k_local=transposed_k_local,
-          v_local=v_local, dy_local=dy_local,
-          dk_psum=dk_psum, dv_psum=dv_psum, dq_local_reduced=dq_local_reduced,
-          softmax_exp_bias=softmax_exp_bias, dy_o_sum=dy_o_sum,
-          local_i_q_seq_tile=i_q_seq_tile, local_i_k_seq_tile=i_k_seq_tile,
-          seqlen_q=seqlen_q, seqlen_k=seqlen_k, d_head=d_head, nheads=nheads,
-          use_causal_mask=use_causal_mask,
-          kernel_dtype=kernel_dtype, mixed_dtype=mixed_dtype,
-          softmax_scale=softmax_scale,
-          seed_local=seed_local, dropout_p=dropout_p, dropout_p_local=dropout_p_local,
-          logit_bias_tile=logit_bias_tile,
-          sliding_window=sliding_window,
-          sink_sigma=sink_sigma,
-          dsinks_rows_acc=dsinks_rows_acc
->>>>>>> 1b9dd626
+            sink_sigma=sink_sigma,
+            dsinks_rows_acc=dsinks_rows_acc[i_q_head],
           )
 
     # Write dK, dV
@@ -832,10 +782,11 @@
         )
 
   if sinks is not None:
-    # Sum all Q tiles first, then reduce partition dimension
-    total_dsinks = nl.sum(dsinks_rows_acc, axis=1)  # Sum across Q tiles
-    reduced_dsinks = nisa.tensor_partition_reduce(np.add, total_dsinks)
-    nl.store(out_dsinks_ref[batch_id, head_id], value=reduced_dsinks) 
+    for i_q_head in nl.affine_range(nheads_per_kv_head):
+      # Sum all Q tiles first, then reduce partition dimension
+      total_dsinks = nl.sum(dsinks_rows_acc[i_q_head], axis=1)  # Sum across Q tiles
+      reduced_dsinks = nisa.tensor_partition_reduce(np.add, total_dsinks)
+      nl.store(out_dsinks_ref[batch_id, i_q_head + q_head_offset], value=reduced_dsinks) 
 
   # Return dsinks rows only if sinks provided
   if sinks is not None:
